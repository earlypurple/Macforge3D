"""
Module de monitoring et d'observabilité pour MacForge3D.
Fournit des métriques en temps réel sur les performances et l'état du système.
"""

import time
import psutil
import threading
import logging
from typing import Dict, List, Optional, Callable
from dataclasses import dataclass, field
from datetime import datetime
import numpy as np
from collections import deque
import GPUtil

logging.basicConfig(level=logging.INFO)
logger = logging.getLogger(__name__)

<<<<<<< HEAD
class TrendAnalyzer:
    """Analyseur de tendances pour les métriques de performance."""
    
    def __init__(self):
        self.window_size = 20
        
    def analyze_trend(self, values: List[float]) -> Dict[str, Any]:
        """Analyse la tendance d'une série de valeurs."""
        if len(values) < 3:
            return {"trend": "insufficient_data"}
            
        # Calcul de la tendance linéaire
        x = np.arange(len(values))
        slope, intercept = np.polyfit(x, values, 1)
        
        # Classification de la tendance
        if abs(slope) < 0.1:
            trend_type = "stable"
        elif slope > 0:
            trend_type = "increasing"
        else:
            trend_type = "decreasing"
            
        return {
            "trend": trend_type,
            "slope": slope,
            "strength": abs(slope),
            "r_squared": np.corrcoef(x, values)[0, 1] ** 2
        }

class PerformancePredictor:
    """Prédicteur de performance basé sur l'historique."""
    
    def __init__(self):
        self.min_data_points = 10
        
    def predict_next_values(self, values: List[float], steps_ahead: int = 5) -> List[float]:
        """Prédit les prochaines valeurs basées sur la tendance."""
        if len(values) < self.min_data_points:
            return [values[-1]] * steps_ahead if values else [0] * steps_ahead
            
        # Prédiction basée sur la régression linéaire
        x = np.arange(len(values))
        slope, intercept = np.polyfit(x, values, 1)
        
        predictions = []
        for i in range(1, steps_ahead + 1):
            next_x = len(values) + i
            prediction = slope * next_x + intercept
            predictions.append(max(0, prediction))  # Éviter les valeurs négatives
            
        return predictions

class SmartAlertManager:
    """Gestionnaire d'alertes intelligent avec réduction de bruit."""
    
    def __init__(self):
        self.alert_history = []
        self.suppression_time = 300  # 5 minutes
        
    def should_alert(self, alert_type: str, severity: str) -> bool:
        """Détermine si une alerte doit être envoyée."""
        now = datetime.now()
        
        # Vérifier les alertes récentes du même type
        recent_alerts = [
            a for a in self.alert_history
            if a['type'] == alert_type and 
            (now - a['timestamp']).total_seconds() < self.suppression_time
        ]
        
        # Supprimer les alertes si trop récentes
        return len(recent_alerts) == 0
        
    def record_alert(self, alert_type: str, severity: str):
        """Enregistre une alerte envoyée."""
        self.alert_history.append({
            'type': alert_type,
            'severity': severity,
            'timestamp': datetime.now()
        })
        
        # Nettoyer l'historique ancien
        cutoff = datetime.now() - timedelta(hours=1)
        self.alert_history = [
            a for a in self.alert_history
            if a['timestamp'] > cutoff
        ]
=======
>>>>>>> 463d52ab

@dataclass
class SystemMetrics:
    """Métriques système instantanées."""

    timestamp: datetime
    cpu_percent: float
    memory_percent: float
    memory_used: float  # MB
    memory_available: float  # MB
    gpu_utilization: Optional[float]  # %
    gpu_memory_used: Optional[float]  # MB
    io_read_bytes: float  # MB/s
    io_write_bytes: float  # MB/s
    process_count: int


@dataclass
class SimulationMetrics:
    """Métriques spécifiques à une simulation."""

    simulation_id: str
    start_time: datetime
    status: str
    progress: float
    current_step: str
    memory_usage: float  # MB
    processing_time: float  # secondes
    vertices_processed: int
    error_count: int


@dataclass
class PerformanceAlert:
    """Alerte de performance."""

    timestamp: datetime
    severity: str  # 'info', 'warning', 'critical'
    message: str
    metrics: Dict
    context: Optional[Dict] = None


class MetricsBuffer:
    """Buffer circulaire pour stocker l'historique des métriques."""

    def __init__(self, max_size: int = 3600):  # 1 heure à 1 mesure/seconde
        self.system_metrics = deque(maxlen=max_size)
        self.simulation_metrics = deque(maxlen=max_size)
        self.alerts = deque(maxlen=1000)

    def add_system_metrics(self, metrics: SystemMetrics):
        self.system_metrics.append(metrics)

    def add_simulation_metrics(self, metrics: SimulationMetrics):
        self.simulation_metrics.append(metrics)

    def add_alert(self, alert: PerformanceAlert):
        self.alerts.append(alert)

    def get_system_metrics(self, seconds: int = 3600) -> List[SystemMetrics]:
        """Récupère les métriques système des dernières secondes."""
        now = datetime.now()
        return [
            m
            for m in self.system_metrics
            if (now - m.timestamp).total_seconds() <= seconds
        ]

    def get_simulation_metrics(
        self, simulation_id: Optional[str] = None
    ) -> List[SimulationMetrics]:
        """Récupère les métriques de simulation."""
        if simulation_id:
            return [
                m for m in self.simulation_metrics if m.simulation_id == simulation_id
            ]
        return list(self.simulation_metrics)

    def get_alerts(
        self, severity: Optional[str] = None, hours: int = 24
    ) -> List[PerformanceAlert]:
        """Récupère les alertes filtrées par sévérité et temps."""
        now = datetime.now()
        alerts = [
            a
            for a in self.alerts
            if (now - a.timestamp).total_seconds() <= hours * 3600
        ]
        if severity:
            alerts = [a for a in alerts if a.severity == severity]
        return alerts


class PerformanceMonitor:
<<<<<<< HEAD
    """Moniteur de performances temps réel avec capacités avancées."""
    
=======
    """Moniteur de performances temps réel."""

>>>>>>> 463d52ab
    def __init__(
        self,
        update_interval: float = 1.0,
        alert_callbacks: Optional[List[Callable]] = None,
    ):
        self.update_interval = update_interval
        self.alert_callbacks = alert_callbacks or []
        self.metrics_buffer = MetricsBuffer()
        self.running = False
        self.monitoring_thread = None
<<<<<<< HEAD
        
        # Seuils d'alerte adaptatifs
=======

        # Seuils d'alerte
>>>>>>> 463d52ab
        self.thresholds = {
            "cpu_percent": 90.0,
            "memory_percent": 85.0,
            "gpu_utilization": 95.0,
            "io_write_bytes": 100.0,  # MB/s
            "processing_time": 300.0,  # secondes
        }
<<<<<<< HEAD
        
        # Métriques avancées
        self._advanced_metrics = {
            'cpu_load_1min': [],
            'cpu_load_5min': [],
            'cpu_freq': [],
            'memory_swap': [],
            'network_io': [],
            'process_metrics': {},
            'thermal_state': [],
            'power_consumption': []
        }
        
        # Prédictions et tendances
        self._trend_analyzer = TrendAnalyzer()
        self._performance_predictor = PerformancePredictor()
        
        # Système d'alerte intelligent
        self._alert_manager = SmartAlertManager()
        
    def get_advanced_metrics(self) -> Dict[str, Any]:
        """Retourne les métriques avancées du système."""
        try:
            advanced = {}
            
            # Métriques CPU avancées
            cpu_stats = psutil.cpu_stats()
            cpu_freq = psutil.cpu_freq()
            load_avg = os.getloadavg() if hasattr(os, 'getloadavg') else (0, 0, 0)
            
            advanced['cpu'] = {
                'cores_logical': psutil.cpu_count(logical=True),
                'cores_physical': psutil.cpu_count(logical=False),
                'frequency_current': cpu_freq.current if cpu_freq else 0,
                'frequency_max': cpu_freq.max if cpu_freq else 0,
                'load_avg_1min': load_avg[0],
                'load_avg_5min': load_avg[1],
                'load_avg_15min': load_avg[2],
                'context_switches': cpu_stats.ctx_switches,
                'interrupts': cpu_stats.interrupts,
                'soft_interrupts': cpu_stats.soft_interrupts
            }
            
            # Métriques mémoire avancées
            memory = psutil.virtual_memory()
            swap = psutil.swap_memory()
            
            advanced['memory'] = {
                'total_gb': round(memory.total / (1024**3), 2),
                'available_gb': round(memory.available / (1024**3), 2),
                'used_gb': round(memory.used / (1024**3), 2),
                'free_gb': round(memory.free / (1024**3), 2),
                'cached_gb': round(memory.cached / (1024**3), 2) if hasattr(memory, 'cached') else 0,
                'buffers_gb': round(memory.buffers / (1024**3), 2) if hasattr(memory, 'buffers') else 0,
                'swap_total_gb': round(swap.total / (1024**3), 2),
                'swap_used_gb': round(swap.used / (1024**3), 2),
                'swap_free_gb': round(swap.free / (1024**3), 2)
            }
            
            # Métriques réseau
            net_io = psutil.net_io_counters()
            if net_io:
                advanced['network'] = {
                    'bytes_sent': net_io.bytes_sent,
                    'bytes_recv': net_io.bytes_recv,
                    'packets_sent': net_io.packets_sent,
                    'packets_recv': net_io.packets_recv,
                    'errin': net_io.errin,
                    'errout': net_io.errout
                }
            
            # Métriques disque avancées
            disk_usage = psutil.disk_usage('/')
            disk_io = psutil.disk_io_counters()
            
            advanced['disk'] = {
                'total_gb': round(disk_usage.total / (1024**3), 2),
                'used_gb': round(disk_usage.used / (1024**3), 2),
                'free_gb': round(disk_usage.free / (1024**3), 2),
                'read_count': disk_io.read_count if disk_io else 0,
                'write_count': disk_io.write_count if disk_io else 0,
                'read_bytes': disk_io.read_bytes if disk_io else 0,
                'write_bytes': disk_io.write_bytes if disk_io else 0
            }
            
            # Métriques processus
            process_count = len(psutil.pids())
            running_processes = len([p for p in psutil.process_iter(['status']) 
                                   if p.info['status'] == psutil.STATUS_RUNNING])
            
            advanced['processes'] = {
                'total_count': process_count,
                'running_count': running_processes,
                'sleeping_count': process_count - running_processes
            }
            
            # Métriques thermiques (si disponible)
            try:
                sensors = psutil.sensors_temperatures()
                if sensors:
                    temps = []
                    for name, entries in sensors.items():
                        for entry in entries:
                            temps.append(entry.current)
                    if temps:
                        advanced['thermal'] = {
                            'avg_temp': round(np.mean(temps), 1),
                            'max_temp': round(max(temps), 1),
                            'min_temp': round(min(temps), 1)
                        }
            except:
                pass
            
            return advanced
            
        except Exception as e:
            logger.warning(f"Erreur lors de la collecte des métriques avancées: {e}")
            return {}
    
    def predict_performance_trend(self, minutes_ahead: int = 15) -> Dict[str, Any]:
        """Prédit les tendances de performance pour les prochaines minutes."""
        try:
            if len(self.metrics_buffer.system_metrics) < 10:
                return {"error": "Pas assez de données historiques"}
            
            recent_metrics = self.metrics_buffer.system_metrics[-30:]  # 30 dernières mesures
            
            # Extraire les séries temporelles
            cpu_series = [m.cpu_percent for m in recent_metrics]
            memory_series = [m.memory_percent for m in recent_metrics]
            
            # Prédiction simple basée sur la tendance linéaire
            predictions = {}
            
            # Prédiction CPU
            if len(cpu_series) >= 5:
                cpu_trend = np.polyfit(range(len(cpu_series)), cpu_series, 1)[0]
                cpu_prediction = cpu_series[-1] + (cpu_trend * minutes_ahead)
                predictions['cpu'] = {
                    'current': round(cpu_series[-1], 1),
                    'predicted': round(max(0, min(100, cpu_prediction)), 1),
                    'trend': 'increasing' if cpu_trend > 0.1 else 'decreasing' if cpu_trend < -0.1 else 'stable',
                    'confidence': min(100, len(cpu_series) * 10)  # Confiance basée sur l'historique
                }
            
            # Prédiction mémoire
            if len(memory_series) >= 5:
                memory_trend = np.polyfit(range(len(memory_series)), memory_series, 1)[0]
                memory_prediction = memory_series[-1] + (memory_trend * minutes_ahead)
                predictions['memory'] = {
                    'current': round(memory_series[-1], 1),
                    'predicted': round(max(0, min(100, memory_prediction)), 1),
                    'trend': 'increasing' if memory_trend > 0.1 else 'decreasing' if memory_trend < -0.1 else 'stable',
                    'confidence': min(100, len(memory_series) * 10)
                }
            
            # Alertes prédictives
            alerts = []
            if 'cpu' in predictions and predictions['cpu']['predicted'] > 85:
                alerts.append({
                    'type': 'cpu_overload_predicted',
                    'severity': 'warning',
                    'message': f"Surcharge CPU prédite dans {minutes_ahead} minutes: {predictions['cpu']['predicted']}%"
                })
            
            if 'memory' in predictions and predictions['memory']['predicted'] > 90:
                alerts.append({
                    'type': 'memory_exhaustion_predicted',
                    'severity': 'critical',
                    'message': f"Épuisement mémoire prédit dans {minutes_ahead} minutes: {predictions['memory']['predicted']}%"
                })
            
            predictions['alerts'] = alerts
            predictions['prediction_time'] = datetime.now().isoformat()
            
            return predictions
            
        except Exception as e:
            logger.error(f"Erreur lors de la prédiction: {e}")
            return {"error": str(e)}
        
=======

>>>>>>> 463d52ab
    def start(self):
        """Démarre le monitoring."""
        if self.running:
            return

        self.running = True
        self.monitoring_thread = threading.Thread(
            target=self._monitoring_loop, daemon=True
        )
        self.monitoring_thread.start()
        logger.info("Monitoring démarré")

    def stop(self):
        """Arrête le monitoring."""
        self.running = False
        if self.monitoring_thread:
            self.monitoring_thread.join()
            logger.info("Monitoring arrêté")

    def _monitoring_loop(self):
        """Boucle principale de monitoring."""
        last_io = psutil.disk_io_counters()
        last_time = time.time()

        while self.running:
            try:
                # Collecter les métriques système
                current_time = time.time()
                delta_time = current_time - last_time

                # CPU et mémoire
                cpu_percent = psutil.cpu_percent()
                memory = psutil.virtual_memory()

                # I/O
                io = psutil.disk_io_counters()
                io_read = (
                    (io.read_bytes - last_io.read_bytes) / delta_time / 1024 / 1024
                )
                io_write = (
                    (io.write_bytes - last_io.write_bytes) / delta_time / 1024 / 1024
                )

                # GPU si disponible
                gpu_metrics = self._get_gpu_metrics()

                # Créer les métriques
                metrics = SystemMetrics(
                    timestamp=datetime.now(),
                    cpu_percent=cpu_percent,
                    memory_percent=memory.percent,
                    memory_used=memory.used / 1024 / 1024,
                    memory_available=memory.available / 1024 / 1024,
                    gpu_utilization=gpu_metrics.get("utilization"),
                    gpu_memory_used=gpu_metrics.get("memory_used"),
                    io_read_bytes=io_read,
                    io_write_bytes=io_write,
                    process_count=len(psutil.pids()),
                )

                # Sauvegarder les métriques
                self.metrics_buffer.add_system_metrics(metrics)

                # Vérifier les seuils
                self._check_thresholds(metrics)

                # Mettre à jour les références
                last_io = io
                last_time = current_time

                # Attendre
                time.sleep(self.update_interval)

            except Exception as e:
                logger.error(f"Erreur dans la boucle de monitoring: {str(e)}")
                time.sleep(self.update_interval)

    def _get_gpu_metrics(self) -> Dict:
        """Récupère les métriques GPU si disponible."""
        try:
            gpus = GPUtil.getGPUs()
            if gpus:
                gpu = gpus[0]  # Premier GPU
                return {"utilization": gpu.load * 100, "memory_used": gpu.memoryUsed}
        except Exception as e:
            logger.debug(f"Impossible d'obtenir les métriques GPU: {str(e)}")
        return {"utilization": None, "memory_used": None}

    def _check_thresholds(self, metrics: SystemMetrics):
        """Vérifie les seuils et génère des alertes si nécessaire."""
        # CPU
        if metrics.cpu_percent > self.thresholds["cpu_percent"]:
            self._create_alert(
                "warning",
                f"Utilisation CPU élevée: {metrics.cpu_percent:.1f}%",
                metrics,
            )

        # Mémoire
        if metrics.memory_percent > self.thresholds["memory_percent"]:
            self._create_alert(
                "critical", f"Mémoire critique: {metrics.memory_percent:.1f}%", metrics
            )

        # GPU
        if (
            metrics.gpu_utilization
            and metrics.gpu_utilization > self.thresholds["gpu_utilization"]
        ):
            self._create_alert(
                "warning",
                f"Utilisation GPU élevée: {metrics.gpu_utilization:.1f}%",
                metrics,
            )

        # I/O
        if metrics.io_write_bytes > self.thresholds["io_write_bytes"]:
            self._create_alert(
                "info", f"I/O élevé: {metrics.io_write_bytes:.1f}MB/s", metrics
            )

    def _create_alert(
        self,
        severity: str,
        message: str,
        metrics: SystemMetrics,
        context: Optional[Dict] = None,
    ):
        """Crée et enregistre une alerte."""
        alert = PerformanceAlert(
            timestamp=datetime.now(),
            severity=severity,
            message=message,
            metrics=metrics.__dict__,
            context=context,
        )

        self.metrics_buffer.add_alert(alert)

        # Notifier les callbacks
        for callback in self.alert_callbacks:
            try:
                callback(alert)
            except Exception as e:
                logger.error(f"Erreur dans le callback d'alerte: {str(e)}")

    def add_simulation_metrics(self, metrics: SimulationMetrics):
        """Ajoute des métriques de simulation."""
        self.metrics_buffer.add_simulation_metrics(metrics)

        # Vérifier le temps de traitement
        if metrics.processing_time > self.thresholds["processing_time"]:
            self._create_alert(
                "warning",
                f"Simulation longue: {metrics.processing_time:.1f}s",
                None,
                {"simulation_id": metrics.simulation_id},
            )

    def get_performance_report(self) -> Dict:
        """Génère un rapport de performance."""
        system_metrics = self.metrics_buffer.get_system_metrics(3600)

        if not system_metrics:
            return {}

        # Calculer les statistiques
        cpu_data = [m.cpu_percent for m in system_metrics]
        mem_data = [m.memory_percent for m in system_metrics]

        return {
<<<<<<< HEAD
            'period': '1h',
            'cpu': {
                'avg': np.mean(cpu_data),
                'max': np.max(cpu_data),
                'p95': np.percentile(cpu_data, 95),
                'min': np.min(cpu_data),
                'std': np.std(cpu_data)
            },
            'memory': {
                'avg': np.mean(mem_data),
                'max': np.max(mem_data),
                'p95': np.percentile(mem_data, 95),
                'min': np.min(mem_data),
                'std': np.std(mem_data)
            },
            'alerts': len(self.metrics_buffer.get_alerts(hours=1)),
            'simulations': len(self.metrics_buffer.get_simulation_metrics()),
            'performance_score': self._calculate_performance_score(cpu_data, mem_data)
        }
    
    def _calculate_performance_score(self, cpu_data: List[float], mem_data: List[float]) -> float:
        """
        Calcule un score de performance global (0-100).
        
        Args:
            cpu_data: Données d'utilisation CPU
            mem_data: Données d'utilisation mémoire
            
        Returns:
            Score de performance (100 = excellent, 0 = très mauvais)
        """
        try:
            if not cpu_data or not mem_data:
                return 50.0  # Score neutre si pas de données
            
            # Score CPU (plus c'est stable et modéré, mieux c'est)
            cpu_avg = np.mean(cpu_data)
            cpu_std = np.std(cpu_data)
            
            # Score optimal autour de 30-60% d'utilisation CPU
            if cpu_avg <= 30:
                cpu_score = 70 + (30 - cpu_avg)  # Bonus pour faible utilisation
            elif cpu_avg <= 60:
                cpu_score = 100 - (cpu_avg - 30) * 0.5  # Optimal
            elif cpu_avg <= 80:
                cpu_score = 85 - (cpu_avg - 60) * 2  # Dégradation modérée
            else:
                cpu_score = 45 - (cpu_avg - 80)  # Forte dégradation
            
            # Pénalité pour instabilité
            cpu_score -= cpu_std * 0.5
            
            # Score mémoire (similaire au CPU)
            mem_avg = np.mean(mem_data)
            mem_std = np.std(mem_data)
            
            if mem_avg <= 40:
                mem_score = 80 + (40 - mem_avg) * 0.5
            elif mem_avg <= 70:
                mem_score = 100 - (mem_avg - 40) * 0.67
            elif mem_avg <= 85:
                mem_score = 80 - (mem_avg - 70) * 2
            else:
                mem_score = 50 - (mem_avg - 85) * 2
            
            # Pénalité pour instabilité mémoire
            mem_score -= mem_std * 0.3
            
            # Score global pondéré
            performance_score = (cpu_score * 0.6 + mem_score * 0.4)
            
            # S'assurer que le score reste dans [0, 100]
            return max(0.0, min(100.0, performance_score))
            
        except Exception as e:
            logger.warning(f"Erreur lors du calcul du score de performance: {e}")
            return 50.0
    
    def get_optimization_suggestions(self) -> List[Dict[str, str]]:
        """
        Génère des suggestions d'optimisation basées sur les métriques actuelles.
        
        Returns:
            Liste de suggestions avec priorité et description
        """
        suggestions = []
        
        try:
            # Obtenir les métriques récentes
            recent_metrics = self.metrics_buffer.get_system_metrics(300)  # 5 dernières minutes
            
            if not recent_metrics:
                return [{"priority": "info", "suggestion": "Pas assez de données pour générer des suggestions"}]
            
            cpu_data = [m.cpu_percent for m in recent_metrics]
            mem_data = [m.memory_percent for m in recent_metrics]
            
            avg_cpu = np.mean(cpu_data)
            avg_mem = np.mean(mem_data)
            
            # Suggestions CPU
            if avg_cpu > 85:
                suggestions.append({
                    "priority": "high",
                    "category": "cpu",
                    "suggestion": f"Utilisation CPU très élevée ({avg_cpu:.1f}%). Réduisez le nombre de simulations parallèles ou fermez des applications."
                })
            elif avg_cpu > 70:
                suggestions.append({
                    "priority": "medium",
                    "category": "cpu", 
                    "suggestion": f"Utilisation CPU élevée ({avg_cpu:.1f}%). Surveillez les performances."
                })
            elif avg_cpu < 20:
                suggestions.append({
                    "priority": "low",
                    "category": "cpu",
                    "suggestion": f"Utilisation CPU faible ({avg_cpu:.1f}%). Vous pourriez augmenter la parallélisation."
                })
            
            # Suggestions mémoire
            if avg_mem > 90:
                suggestions.append({
                    "priority": "critical",
                    "category": "memory",
                    "suggestion": f"Mémoire critique ({avg_mem:.1f}%). Fermez des applications ou libérez de la mémoire immédiatement."
                })
            elif avg_mem > 80:
                suggestions.append({
                    "priority": "high",
                    "category": "memory",
                    "suggestion": f"Mémoire élevée ({avg_mem:.1f}%). Optimisez les paramètres ou réduisez la résolution des maillages."
                })
            elif avg_mem > 70:
                suggestions.append({
                    "priority": "medium",
                    "category": "memory",
                    "suggestion": f"Utilisation mémoire modérée ({avg_mem:.1f}%). Surveillez l'évolution."
                })
            
            # Suggestions de stabilité
            cpu_std = np.std(cpu_data)
            if cpu_std > 20:
                suggestions.append({
                    "priority": "medium",
                    "category": "stability",
                    "suggestion": f"Utilisation CPU instable (écart-type: {cpu_std:.1f}). Vérifiez la régularité des charges de travail."
                })
            
            # Suggestions générales de performance
            performance_score = self._calculate_performance_score(cpu_data, mem_data)
            if performance_score < 50:
                suggestions.append({
                    "priority": "high",
                    "category": "performance",
                    "suggestion": f"Score de performance faible ({performance_score:.1f}/100). Optimisation recommandée."
                })
            elif performance_score > 85:
                suggestions.append({
                    "priority": "info",
                    "category": "performance", 
                    "suggestion": f"Excellentes performances ({performance_score:.1f}/100). Système bien optimisé."
                })
            
            # Si aucune suggestion spécifique
            if not suggestions:
                suggestions.append({
                    "priority": "info",
                    "category": "general",
                    "suggestion": "Système fonctionne normalement. Aucune optimisation urgente nécessaire."
                })
            
            return suggestions
            
        except Exception as e:
            logger.error(f"Erreur lors de la génération de suggestions: {e}")
            return [{"priority": "error", "suggestion": f"Erreur lors de l'analyse: {str(e)}"}]

class SystemMonitor:
    """Simple system monitor for diagnostics."""
    
    def __init__(self):
        self.monitoring = False
        self.samples = []
        
    def monitor_duration(self, duration_seconds: int) -> Dict[str, Any]:
        """Monitor system for specified duration."""
        start_time = time.time()
        end_time = start_time + duration_seconds
        samples = []
        
        while time.time() < end_time:
            try:
                cpu_percent = psutil.cpu_percent(interval=1)
                memory = psutil.virtual_memory()
                
                sample = {
                    'timestamp': time.time(),
                    'cpu_usage': cpu_percent,
                    'memory_usage': memory.percent,
                    'memory_available': memory.available / (1024**3)  # GB
                }
                
                samples.append(sample)
                
            except Exception as e:
                logger.warning(f"Error collecting metrics: {e}")
                
        return {
            'duration': duration_seconds,
            'samples_collected': len(samples),
            'avg_cpu': np.mean([s['cpu_usage'] for s in samples]) if samples else 0,
            'avg_memory': np.mean([s['memory_usage'] for s in samples]) if samples else 0,
            'samples': samples
=======
            "period": "1h",
            "cpu": {
                "avg": np.mean(cpu_data),
                "max": np.max(cpu_data),
                "p95": np.percentile(cpu_data, 95),
            },
            "memory": {
                "avg": np.mean(mem_data),
                "max": np.max(mem_data),
                "p95": np.percentile(mem_data, 95),
            },
            "alerts": len(self.metrics_buffer.get_alerts(hours=1)),
            "simulations": len(self.metrics_buffer.get_simulation_metrics()),
>>>>>>> 463d52ab
        }<|MERGE_RESOLUTION|>--- conflicted
+++ resolved
@@ -14,100 +14,10 @@
 from collections import deque
 import GPUtil
 
+# Configuration du logging
 logging.basicConfig(level=logging.INFO)
 logger = logging.getLogger(__name__)
 
-<<<<<<< HEAD
-class TrendAnalyzer:
-    """Analyseur de tendances pour les métriques de performance."""
-    
-    def __init__(self):
-        self.window_size = 20
-        
-    def analyze_trend(self, values: List[float]) -> Dict[str, Any]:
-        """Analyse la tendance d'une série de valeurs."""
-        if len(values) < 3:
-            return {"trend": "insufficient_data"}
-            
-        # Calcul de la tendance linéaire
-        x = np.arange(len(values))
-        slope, intercept = np.polyfit(x, values, 1)
-        
-        # Classification de la tendance
-        if abs(slope) < 0.1:
-            trend_type = "stable"
-        elif slope > 0:
-            trend_type = "increasing"
-        else:
-            trend_type = "decreasing"
-            
-        return {
-            "trend": trend_type,
-            "slope": slope,
-            "strength": abs(slope),
-            "r_squared": np.corrcoef(x, values)[0, 1] ** 2
-        }
-
-class PerformancePredictor:
-    """Prédicteur de performance basé sur l'historique."""
-    
-    def __init__(self):
-        self.min_data_points = 10
-        
-    def predict_next_values(self, values: List[float], steps_ahead: int = 5) -> List[float]:
-        """Prédit les prochaines valeurs basées sur la tendance."""
-        if len(values) < self.min_data_points:
-            return [values[-1]] * steps_ahead if values else [0] * steps_ahead
-            
-        # Prédiction basée sur la régression linéaire
-        x = np.arange(len(values))
-        slope, intercept = np.polyfit(x, values, 1)
-        
-        predictions = []
-        for i in range(1, steps_ahead + 1):
-            next_x = len(values) + i
-            prediction = slope * next_x + intercept
-            predictions.append(max(0, prediction))  # Éviter les valeurs négatives
-            
-        return predictions
-
-class SmartAlertManager:
-    """Gestionnaire d'alertes intelligent avec réduction de bruit."""
-    
-    def __init__(self):
-        self.alert_history = []
-        self.suppression_time = 300  # 5 minutes
-        
-    def should_alert(self, alert_type: str, severity: str) -> bool:
-        """Détermine si une alerte doit être envoyée."""
-        now = datetime.now()
-        
-        # Vérifier les alertes récentes du même type
-        recent_alerts = [
-            a for a in self.alert_history
-            if a['type'] == alert_type and 
-            (now - a['timestamp']).total_seconds() < self.suppression_time
-        ]
-        
-        # Supprimer les alertes si trop récentes
-        return len(recent_alerts) == 0
-        
-    def record_alert(self, alert_type: str, severity: str):
-        """Enregistre une alerte envoyée."""
-        self.alert_history.append({
-            'type': alert_type,
-            'severity': severity,
-            'timestamp': datetime.now()
-        })
-        
-        # Nettoyer l'historique ancien
-        cutoff = datetime.now() - timedelta(hours=1)
-        self.alert_history = [
-            a for a in self.alert_history
-            if a['timestamp'] > cutoff
-        ]
-=======
->>>>>>> 463d52ab
 
 @dataclass
 class SystemMetrics:
@@ -203,13 +113,8 @@
 
 
 class PerformanceMonitor:
-<<<<<<< HEAD
-    """Moniteur de performances temps réel avec capacités avancées."""
-    
-=======
     """Moniteur de performances temps réel."""
 
->>>>>>> 463d52ab
     def __init__(
         self,
         update_interval: float = 1.0,
@@ -220,13 +125,8 @@
         self.metrics_buffer = MetricsBuffer()
         self.running = False
         self.monitoring_thread = None
-<<<<<<< HEAD
-        
-        # Seuils d'alerte adaptatifs
-=======
 
         # Seuils d'alerte
->>>>>>> 463d52ab
         self.thresholds = {
             "cpu_percent": 90.0,
             "memory_percent": 85.0,
@@ -234,191 +134,7 @@
             "io_write_bytes": 100.0,  # MB/s
             "processing_time": 300.0,  # secondes
         }
-<<<<<<< HEAD
-        
-        # Métriques avancées
-        self._advanced_metrics = {
-            'cpu_load_1min': [],
-            'cpu_load_5min': [],
-            'cpu_freq': [],
-            'memory_swap': [],
-            'network_io': [],
-            'process_metrics': {},
-            'thermal_state': [],
-            'power_consumption': []
-        }
-        
-        # Prédictions et tendances
-        self._trend_analyzer = TrendAnalyzer()
-        self._performance_predictor = PerformancePredictor()
-        
-        # Système d'alerte intelligent
-        self._alert_manager = SmartAlertManager()
-        
-    def get_advanced_metrics(self) -> Dict[str, Any]:
-        """Retourne les métriques avancées du système."""
-        try:
-            advanced = {}
-            
-            # Métriques CPU avancées
-            cpu_stats = psutil.cpu_stats()
-            cpu_freq = psutil.cpu_freq()
-            load_avg = os.getloadavg() if hasattr(os, 'getloadavg') else (0, 0, 0)
-            
-            advanced['cpu'] = {
-                'cores_logical': psutil.cpu_count(logical=True),
-                'cores_physical': psutil.cpu_count(logical=False),
-                'frequency_current': cpu_freq.current if cpu_freq else 0,
-                'frequency_max': cpu_freq.max if cpu_freq else 0,
-                'load_avg_1min': load_avg[0],
-                'load_avg_5min': load_avg[1],
-                'load_avg_15min': load_avg[2],
-                'context_switches': cpu_stats.ctx_switches,
-                'interrupts': cpu_stats.interrupts,
-                'soft_interrupts': cpu_stats.soft_interrupts
-            }
-            
-            # Métriques mémoire avancées
-            memory = psutil.virtual_memory()
-            swap = psutil.swap_memory()
-            
-            advanced['memory'] = {
-                'total_gb': round(memory.total / (1024**3), 2),
-                'available_gb': round(memory.available / (1024**3), 2),
-                'used_gb': round(memory.used / (1024**3), 2),
-                'free_gb': round(memory.free / (1024**3), 2),
-                'cached_gb': round(memory.cached / (1024**3), 2) if hasattr(memory, 'cached') else 0,
-                'buffers_gb': round(memory.buffers / (1024**3), 2) if hasattr(memory, 'buffers') else 0,
-                'swap_total_gb': round(swap.total / (1024**3), 2),
-                'swap_used_gb': round(swap.used / (1024**3), 2),
-                'swap_free_gb': round(swap.free / (1024**3), 2)
-            }
-            
-            # Métriques réseau
-            net_io = psutil.net_io_counters()
-            if net_io:
-                advanced['network'] = {
-                    'bytes_sent': net_io.bytes_sent,
-                    'bytes_recv': net_io.bytes_recv,
-                    'packets_sent': net_io.packets_sent,
-                    'packets_recv': net_io.packets_recv,
-                    'errin': net_io.errin,
-                    'errout': net_io.errout
-                }
-            
-            # Métriques disque avancées
-            disk_usage = psutil.disk_usage('/')
-            disk_io = psutil.disk_io_counters()
-            
-            advanced['disk'] = {
-                'total_gb': round(disk_usage.total / (1024**3), 2),
-                'used_gb': round(disk_usage.used / (1024**3), 2),
-                'free_gb': round(disk_usage.free / (1024**3), 2),
-                'read_count': disk_io.read_count if disk_io else 0,
-                'write_count': disk_io.write_count if disk_io else 0,
-                'read_bytes': disk_io.read_bytes if disk_io else 0,
-                'write_bytes': disk_io.write_bytes if disk_io else 0
-            }
-            
-            # Métriques processus
-            process_count = len(psutil.pids())
-            running_processes = len([p for p in psutil.process_iter(['status']) 
-                                   if p.info['status'] == psutil.STATUS_RUNNING])
-            
-            advanced['processes'] = {
-                'total_count': process_count,
-                'running_count': running_processes,
-                'sleeping_count': process_count - running_processes
-            }
-            
-            # Métriques thermiques (si disponible)
-            try:
-                sensors = psutil.sensors_temperatures()
-                if sensors:
-                    temps = []
-                    for name, entries in sensors.items():
-                        for entry in entries:
-                            temps.append(entry.current)
-                    if temps:
-                        advanced['thermal'] = {
-                            'avg_temp': round(np.mean(temps), 1),
-                            'max_temp': round(max(temps), 1),
-                            'min_temp': round(min(temps), 1)
-                        }
-            except:
-                pass
-            
-            return advanced
-            
-        except Exception as e:
-            logger.warning(f"Erreur lors de la collecte des métriques avancées: {e}")
-            return {}
-    
-    def predict_performance_trend(self, minutes_ahead: int = 15) -> Dict[str, Any]:
-        """Prédit les tendances de performance pour les prochaines minutes."""
-        try:
-            if len(self.metrics_buffer.system_metrics) < 10:
-                return {"error": "Pas assez de données historiques"}
-            
-            recent_metrics = self.metrics_buffer.system_metrics[-30:]  # 30 dernières mesures
-            
-            # Extraire les séries temporelles
-            cpu_series = [m.cpu_percent for m in recent_metrics]
-            memory_series = [m.memory_percent for m in recent_metrics]
-            
-            # Prédiction simple basée sur la tendance linéaire
-            predictions = {}
-            
-            # Prédiction CPU
-            if len(cpu_series) >= 5:
-                cpu_trend = np.polyfit(range(len(cpu_series)), cpu_series, 1)[0]
-                cpu_prediction = cpu_series[-1] + (cpu_trend * minutes_ahead)
-                predictions['cpu'] = {
-                    'current': round(cpu_series[-1], 1),
-                    'predicted': round(max(0, min(100, cpu_prediction)), 1),
-                    'trend': 'increasing' if cpu_trend > 0.1 else 'decreasing' if cpu_trend < -0.1 else 'stable',
-                    'confidence': min(100, len(cpu_series) * 10)  # Confiance basée sur l'historique
-                }
-            
-            # Prédiction mémoire
-            if len(memory_series) >= 5:
-                memory_trend = np.polyfit(range(len(memory_series)), memory_series, 1)[0]
-                memory_prediction = memory_series[-1] + (memory_trend * minutes_ahead)
-                predictions['memory'] = {
-                    'current': round(memory_series[-1], 1),
-                    'predicted': round(max(0, min(100, memory_prediction)), 1),
-                    'trend': 'increasing' if memory_trend > 0.1 else 'decreasing' if memory_trend < -0.1 else 'stable',
-                    'confidence': min(100, len(memory_series) * 10)
-                }
-            
-            # Alertes prédictives
-            alerts = []
-            if 'cpu' in predictions and predictions['cpu']['predicted'] > 85:
-                alerts.append({
-                    'type': 'cpu_overload_predicted',
-                    'severity': 'warning',
-                    'message': f"Surcharge CPU prédite dans {minutes_ahead} minutes: {predictions['cpu']['predicted']}%"
-                })
-            
-            if 'memory' in predictions and predictions['memory']['predicted'] > 90:
-                alerts.append({
-                    'type': 'memory_exhaustion_predicted',
-                    'severity': 'critical',
-                    'message': f"Épuisement mémoire prédit dans {minutes_ahead} minutes: {predictions['memory']['predicted']}%"
-                })
-            
-            predictions['alerts'] = alerts
-            predictions['prediction_time'] = datetime.now().isoformat()
-            
-            return predictions
-            
-        except Exception as e:
-            logger.error(f"Erreur lors de la prédiction: {e}")
-            return {"error": str(e)}
-        
-=======
-
->>>>>>> 463d52ab
+
     def start(self):
         """Démarre le monitoring."""
         if self.running:
@@ -590,222 +306,6 @@
         mem_data = [m.memory_percent for m in system_metrics]
 
         return {
-<<<<<<< HEAD
-            'period': '1h',
-            'cpu': {
-                'avg': np.mean(cpu_data),
-                'max': np.max(cpu_data),
-                'p95': np.percentile(cpu_data, 95),
-                'min': np.min(cpu_data),
-                'std': np.std(cpu_data)
-            },
-            'memory': {
-                'avg': np.mean(mem_data),
-                'max': np.max(mem_data),
-                'p95': np.percentile(mem_data, 95),
-                'min': np.min(mem_data),
-                'std': np.std(mem_data)
-            },
-            'alerts': len(self.metrics_buffer.get_alerts(hours=1)),
-            'simulations': len(self.metrics_buffer.get_simulation_metrics()),
-            'performance_score': self._calculate_performance_score(cpu_data, mem_data)
-        }
-    
-    def _calculate_performance_score(self, cpu_data: List[float], mem_data: List[float]) -> float:
-        """
-        Calcule un score de performance global (0-100).
-        
-        Args:
-            cpu_data: Données d'utilisation CPU
-            mem_data: Données d'utilisation mémoire
-            
-        Returns:
-            Score de performance (100 = excellent, 0 = très mauvais)
-        """
-        try:
-            if not cpu_data or not mem_data:
-                return 50.0  # Score neutre si pas de données
-            
-            # Score CPU (plus c'est stable et modéré, mieux c'est)
-            cpu_avg = np.mean(cpu_data)
-            cpu_std = np.std(cpu_data)
-            
-            # Score optimal autour de 30-60% d'utilisation CPU
-            if cpu_avg <= 30:
-                cpu_score = 70 + (30 - cpu_avg)  # Bonus pour faible utilisation
-            elif cpu_avg <= 60:
-                cpu_score = 100 - (cpu_avg - 30) * 0.5  # Optimal
-            elif cpu_avg <= 80:
-                cpu_score = 85 - (cpu_avg - 60) * 2  # Dégradation modérée
-            else:
-                cpu_score = 45 - (cpu_avg - 80)  # Forte dégradation
-            
-            # Pénalité pour instabilité
-            cpu_score -= cpu_std * 0.5
-            
-            # Score mémoire (similaire au CPU)
-            mem_avg = np.mean(mem_data)
-            mem_std = np.std(mem_data)
-            
-            if mem_avg <= 40:
-                mem_score = 80 + (40 - mem_avg) * 0.5
-            elif mem_avg <= 70:
-                mem_score = 100 - (mem_avg - 40) * 0.67
-            elif mem_avg <= 85:
-                mem_score = 80 - (mem_avg - 70) * 2
-            else:
-                mem_score = 50 - (mem_avg - 85) * 2
-            
-            # Pénalité pour instabilité mémoire
-            mem_score -= mem_std * 0.3
-            
-            # Score global pondéré
-            performance_score = (cpu_score * 0.6 + mem_score * 0.4)
-            
-            # S'assurer que le score reste dans [0, 100]
-            return max(0.0, min(100.0, performance_score))
-            
-        except Exception as e:
-            logger.warning(f"Erreur lors du calcul du score de performance: {e}")
-            return 50.0
-    
-    def get_optimization_suggestions(self) -> List[Dict[str, str]]:
-        """
-        Génère des suggestions d'optimisation basées sur les métriques actuelles.
-        
-        Returns:
-            Liste de suggestions avec priorité et description
-        """
-        suggestions = []
-        
-        try:
-            # Obtenir les métriques récentes
-            recent_metrics = self.metrics_buffer.get_system_metrics(300)  # 5 dernières minutes
-            
-            if not recent_metrics:
-                return [{"priority": "info", "suggestion": "Pas assez de données pour générer des suggestions"}]
-            
-            cpu_data = [m.cpu_percent for m in recent_metrics]
-            mem_data = [m.memory_percent for m in recent_metrics]
-            
-            avg_cpu = np.mean(cpu_data)
-            avg_mem = np.mean(mem_data)
-            
-            # Suggestions CPU
-            if avg_cpu > 85:
-                suggestions.append({
-                    "priority": "high",
-                    "category": "cpu",
-                    "suggestion": f"Utilisation CPU très élevée ({avg_cpu:.1f}%). Réduisez le nombre de simulations parallèles ou fermez des applications."
-                })
-            elif avg_cpu > 70:
-                suggestions.append({
-                    "priority": "medium",
-                    "category": "cpu", 
-                    "suggestion": f"Utilisation CPU élevée ({avg_cpu:.1f}%). Surveillez les performances."
-                })
-            elif avg_cpu < 20:
-                suggestions.append({
-                    "priority": "low",
-                    "category": "cpu",
-                    "suggestion": f"Utilisation CPU faible ({avg_cpu:.1f}%). Vous pourriez augmenter la parallélisation."
-                })
-            
-            # Suggestions mémoire
-            if avg_mem > 90:
-                suggestions.append({
-                    "priority": "critical",
-                    "category": "memory",
-                    "suggestion": f"Mémoire critique ({avg_mem:.1f}%). Fermez des applications ou libérez de la mémoire immédiatement."
-                })
-            elif avg_mem > 80:
-                suggestions.append({
-                    "priority": "high",
-                    "category": "memory",
-                    "suggestion": f"Mémoire élevée ({avg_mem:.1f}%). Optimisez les paramètres ou réduisez la résolution des maillages."
-                })
-            elif avg_mem > 70:
-                suggestions.append({
-                    "priority": "medium",
-                    "category": "memory",
-                    "suggestion": f"Utilisation mémoire modérée ({avg_mem:.1f}%). Surveillez l'évolution."
-                })
-            
-            # Suggestions de stabilité
-            cpu_std = np.std(cpu_data)
-            if cpu_std > 20:
-                suggestions.append({
-                    "priority": "medium",
-                    "category": "stability",
-                    "suggestion": f"Utilisation CPU instable (écart-type: {cpu_std:.1f}). Vérifiez la régularité des charges de travail."
-                })
-            
-            # Suggestions générales de performance
-            performance_score = self._calculate_performance_score(cpu_data, mem_data)
-            if performance_score < 50:
-                suggestions.append({
-                    "priority": "high",
-                    "category": "performance",
-                    "suggestion": f"Score de performance faible ({performance_score:.1f}/100). Optimisation recommandée."
-                })
-            elif performance_score > 85:
-                suggestions.append({
-                    "priority": "info",
-                    "category": "performance", 
-                    "suggestion": f"Excellentes performances ({performance_score:.1f}/100). Système bien optimisé."
-                })
-            
-            # Si aucune suggestion spécifique
-            if not suggestions:
-                suggestions.append({
-                    "priority": "info",
-                    "category": "general",
-                    "suggestion": "Système fonctionne normalement. Aucune optimisation urgente nécessaire."
-                })
-            
-            return suggestions
-            
-        except Exception as e:
-            logger.error(f"Erreur lors de la génération de suggestions: {e}")
-            return [{"priority": "error", "suggestion": f"Erreur lors de l'analyse: {str(e)}"}]
-
-class SystemMonitor:
-    """Simple system monitor for diagnostics."""
-    
-    def __init__(self):
-        self.monitoring = False
-        self.samples = []
-        
-    def monitor_duration(self, duration_seconds: int) -> Dict[str, Any]:
-        """Monitor system for specified duration."""
-        start_time = time.time()
-        end_time = start_time + duration_seconds
-        samples = []
-        
-        while time.time() < end_time:
-            try:
-                cpu_percent = psutil.cpu_percent(interval=1)
-                memory = psutil.virtual_memory()
-                
-                sample = {
-                    'timestamp': time.time(),
-                    'cpu_usage': cpu_percent,
-                    'memory_usage': memory.percent,
-                    'memory_available': memory.available / (1024**3)  # GB
-                }
-                
-                samples.append(sample)
-                
-            except Exception as e:
-                logger.warning(f"Error collecting metrics: {e}")
-                
-        return {
-            'duration': duration_seconds,
-            'samples_collected': len(samples),
-            'avg_cpu': np.mean([s['cpu_usage'] for s in samples]) if samples else 0,
-            'avg_memory': np.mean([s['memory_usage'] for s in samples]) if samples else 0,
-            'samples': samples
-=======
             "period": "1h",
             "cpu": {
                 "avg": np.mean(cpu_data),
@@ -819,5 +319,4 @@
             },
             "alerts": len(self.metrics_buffer.get_alerts(hours=1)),
             "simulations": len(self.metrics_buffer.get_simulation_metrics()),
->>>>>>> 463d52ab
         }