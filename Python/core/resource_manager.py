--- conflicted
+++ resolved
@@ -323,180 +323,20 @@
         return metrics
 
     def _optimize_parameters(self):
-        """Optimise les paramètres basés sur l'historique avec algorithmes avancés."""
-        if len(self.metrics_history) < 5:
+        """Optimise les paramètres basés sur l'historique."""
+        if len(self.metrics_history) < 10:
             return
 
         try:
-<<<<<<< HEAD
-            # Analyser l'historique avec différentes fenêtres temporelles
-            recent_metrics = self.metrics_history[-10:]  # 10 dernières mesures
-            short_term = self.metrics_history[-5:]       # 5 dernières mesures
-            
-            # Calculer tendances et moyennes
-            cpu_trend = [m['cpu']['total'] for m in recent_metrics]
-            memory_trend = [m['memory']['percent'] for m in recent_metrics]
-            task_queue_trend = [m['tasks']['queued'] for m in recent_metrics]
-            
-=======
             # Analyser l'historique récent
             recent_metrics = self.metrics_history[-10:]
             cpu_trend = [m["cpu"]["total"] for m in recent_metrics]
             memory_trend = [m["memory"]["percent"] for m in recent_metrics]
 
             # Ajuster le nombre de workers
->>>>>>> 463d52ab
             cpu_mean = np.mean(cpu_trend)
-            cpu_std = np.std(cpu_trend)
-            memory_mean = np.mean(memory_trend)
-            memory_std = np.std(memory_trend)
-            
-            # Calculer tendances sur court terme pour réactivité
-            cpu_short_trend = np.mean([m['cpu']['total'] for m in short_term])
-            memory_short_trend = np.mean([m['memory']['percent'] for m in short_term])
-            queue_size = np.mean(task_queue_trend)
-            
-            # Algorithme d'optimisation adaptative avancé
-            original_workers = self.max_workers
-            adjustment_made = False
-            
-            # Détection de surcharge système
-            if cpu_mean > 90 or memory_mean > 85:
-                # Réduction agressive si système surchargé
-                reduction_factor = 0.7 if cpu_mean > 95 else 0.85
-                new_workers = max(1, int(self.max_workers * reduction_factor))
-                if new_workers != self.max_workers:
-                    self.max_workers = new_workers
-                    adjustment_made = True
-                    logger.warning(f"Système surchargé - Réduction workers: {original_workers} -> {new_workers}")
-                    
-            # Détection d'instabilité (forte variance)
-            elif cpu_std > 20 or memory_std > 15:
-                # Stabilisation en réduisant légèrement les workers
+            if cpu_mean > 85:
                 self.max_workers = max(1, self.max_workers - 1)
-<<<<<<< HEAD
-                adjustment_made = True
-                logger.info(f"Instabilité détectée - Stabilisation: {original_workers} -> {self.max_workers}")
-                
-            # Optimisation pour sous-utilisation avec file d'attente
-            elif cpu_mean < 40 and memory_mean < 60 and queue_size > 2:
-                # Augmentation progressive si ressources disponibles et tâches en attente
-                max_possible = psutil.cpu_count() or 4
-                if self.max_workers < max_possible:
-                    # Augmentation basée sur la charge et la file d'attente
-                    growth_factor = min(1.3, 1 + (queue_size / 10))
-                    new_workers = min(max_possible, int(self.max_workers * growth_factor))
-                    if new_workers != self.max_workers:
-                        self.max_workers = new_workers
-                        adjustment_made = True
-                        logger.info(f"Sous-utilisation avec queue - Augmentation: {original_workers} -> {new_workers}")
-            
-            # Optimisation fine basée sur tendances courtes
-            elif abs(cpu_short_trend - cpu_mean) > 15:
-                # Ajustement réactif aux changements rapides
-                if cpu_short_trend > cpu_mean + 15:  # Augmentation soudaine de charge
-                    self.max_workers = max(1, self.max_workers - 1)
-                    adjustment_made = True
-                    logger.info(f"Pic de charge détecté - Ajustement: {original_workers} -> {self.max_workers}")
-                elif cpu_short_trend < cpu_mean - 15 and queue_size > 0:  # Diminution soudaine
-                    max_possible = psutil.cpu_count() or 4
-                    if self.max_workers < max_possible:
-                        self.max_workers = min(max_possible, self.max_workers + 1)
-                        adjustment_made = True
-                        logger.info(f"Chute de charge détectée - Ajustement: {original_workers} -> {self.max_workers}")
-            
-            # Optimisation basée sur l'efficacité historique
-            if len(self.optimization_history) > 5:
-                # Analyser l'efficacité des ajustements précédents
-                recent_optimizations = self.optimization_history[-5:]
-                efficiency_scores = []
-                
-                for opt in recent_optimizations:
-                    if 'efficiency_score' in opt:
-                        efficiency_scores.append(opt['efficiency_score'])
-                
-                if efficiency_scores:
-                    avg_efficiency = np.mean(efficiency_scores)
-                    if avg_efficiency < 0.5:  # Faible efficacité
-                        # Réinitialisation conservative
-                        optimal_workers = max(2, min(psutil.cpu_count() or 4, 6))
-                        if abs(self.max_workers - optimal_workers) > 1:
-                            self.max_workers = optimal_workers
-                            adjustment_made = True
-                            logger.info(f"Réinitialisation efficacité - Workers: {original_workers} -> {optimal_workers}")
-            
-            # Calculer score d'efficacité pour cet ajustement
-            efficiency_score = self._calculate_efficiency_score(
-                cpu_mean, memory_mean, queue_size, cpu_std
-            )
-            
-            # Enregistrer l'optimisation avec métriques avancées
-            optimization_record = {
-                'timestamp': datetime.now(),
-                'metrics': {
-                    'cpu_mean': round(cpu_mean, 2),
-                    'cpu_std': round(cpu_std, 2),
-                    'memory_mean': round(memory_mean, 2),
-                    'memory_std': round(memory_std, 2),
-                    'queue_size': round(queue_size, 2),
-                    'cpu_short_trend': round(cpu_short_trend, 2)
-                },
-                'changes': {
-                    'max_workers_before': original_workers,
-                    'max_workers_after': self.max_workers,
-                    'adjustment_made': adjustment_made
-                },
-                'efficiency_score': round(efficiency_score, 3),
-                'optimization_reason': self._get_optimization_reason(
-                    cpu_mean, memory_mean, queue_size, cpu_std
-                )
-            }
-            
-            self.optimization_history.append(optimization_record)
-            
-            # Limiter l'historique pour éviter une croissance excessive
-            if len(self.optimization_history) > 100:
-                self.optimization_history = self.optimization_history[-50:]
-            
-        except Exception as e:
-            logger.error(f"Erreur lors de l'optimisation avancée: {str(e)}")
-    
-    def _calculate_efficiency_score(self, cpu_mean: float, memory_mean: float, 
-                                   queue_size: float, cpu_std: float) -> float:
-        """Calcule un score d'efficacité basé sur les métriques système."""
-        try:
-            # Score basé sur l'utilisation équilibrée des ressources
-            cpu_score = 100 - abs(75 - cpu_mean)  # Optimal autour de 75%
-            memory_score = 100 - abs(70 - memory_mean)  # Optimal autour de 70%
-            
-            # Pénalité pour instabilité
-            stability_penalty = cpu_std * 2
-            
-            # Pénalité pour file d'attente
-            queue_penalty = min(50, queue_size * 5)
-            
-            # Score composite
-            efficiency = (cpu_score + memory_score) / 2 - stability_penalty - queue_penalty
-            return max(0, min(100, efficiency)) / 100
-            
-        except Exception:
-            return 0.5  # Score neutre en cas d'erreur
-    
-    def _get_optimization_reason(self, cpu_mean: float, memory_mean: float,
-                                queue_size: float, cpu_std: float) -> str:
-        """Détermine la raison de l'optimisation."""
-        if cpu_mean > 90 or memory_mean > 85:
-            return "surcharge_systeme"
-        elif cpu_std > 20 or memory_mean > 85:
-            return "instabilite_detectee"
-        elif cpu_mean < 40 and queue_size > 2:
-            return "sous_utilisation_avec_queue"
-        elif queue_size > 5:
-            return "file_attente_surchargee"
-        else:
-            return "optimisation_fine"
-            
-=======
             elif cpu_mean < 50 and self.max_workers < psutil.cpu_count():
                 self.max_workers += 1
 
@@ -515,7 +355,6 @@
         except Exception as e:
             logger.error(f"Erreur lors de l'optimisation: {str(e)}")
 
->>>>>>> 463d52ab
     def shutdown(self):
         """Arrête le gestionnaire proprement."""
         self.running = False
