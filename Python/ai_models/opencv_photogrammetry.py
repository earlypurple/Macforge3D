import cv2
import numpy as np
import os
from pathlib import Path
import trimesh
from typing import List, Tuple, Optional

<<<<<<< HEAD
def extract_features(image_path: str, detector_type: str = "SIFT") -> Tuple[np.ndarray, np.ndarray]:
    """Extract features from an image using various detectors.
    
    Args:
        image_path: Path to the input image
        detector_type: Type of feature detector ("SIFT", "ORB", "AKAZE", "SURF")
    
    Returns:
        Tuple of (keypoints, descriptors)
    """
=======

def extract_features(image_path: str) -> Tuple[np.ndarray, np.ndarray]:
    """Extract SIFT features from an image."""
>>>>>>> 463d52ab
    img = cv2.imread(image_path)
    if img is None:
        raise ValueError(f"Could not load image: {image_path}")
        
    gray = cv2.cvtColor(img, cv2.COLOR_BGR2GRAY)
<<<<<<< HEAD
    
    # Enhanced preprocessing
    clahe = cv2.createCLAHE(clipLimit=2.0, tileGridSize=(8, 8))
    gray = clahe.apply(gray)
    
    # Select detector based on type
    if detector_type == "SIFT":
        detector = cv2.SIFT_create(nfeatures=5000, contrastThreshold=0.04, edgeThreshold=10)
    elif detector_type == "ORB":
        detector = cv2.ORB_create(nfeatures=5000, scaleFactor=1.2, nlevels=8)
    elif detector_type == "AKAZE":
        detector = cv2.AKAZE_create()
    else:  # Default to SIFT
        detector = cv2.SIFT_create(nfeatures=5000)
    
    keypoints, descriptors = detector.detectAndCompute(gray, None)
    
    if descriptors is None:
        return np.array([]), np.array([])
    
    return np.float32([kp.pt for kp in keypoints]), descriptors

def match_features(desc1: np.ndarray, desc2: np.ndarray, ratio_threshold: float = 0.75) -> List[Tuple[int, int]]:
    """Match features between two images using enhanced FLANN matching.
    
    Args:
        desc1: Descriptors from first image
        desc2: Descriptors from second image
        ratio_threshold: Lowe's ratio threshold for filtering matches
    
    Returns:
        List of good matches as (query_idx, train_idx) tuples
    """
    if desc1.size == 0 or desc2.size == 0:
        return []
    
    # Use different matching strategy based on descriptor type
    if desc1.dtype == np.uint8:  # ORB descriptors
        matcher = cv2.BFMatcher(cv2.NORM_HAMMING, crossCheck=False)
        matches = matcher.knnMatch(desc1, desc2, k=2)
    else:  # SIFT/SURF descriptors
        FLANN_INDEX_KDTREE = 1
        index_params = dict(algorithm=FLANN_INDEX_KDTREE, trees=8)
        search_params = dict(checks=100)
        
        flann = cv2.FlannBasedMatcher(index_params, search_params)
        matches = flann.knnMatch(desc1, desc2, k=2)
    
    # Apply Lowe's ratio test with enhanced filtering
    good = []
    for match_pair in matches:
        if len(match_pair) == 2:
            m, n = match_pair
            if m.distance < ratio_threshold * n.distance:
                good.append((m.queryIdx, m.trainIdx))
    
    return good

def reconstruct_points(K: np.ndarray, pts1: np.ndarray, pts2: np.ndarray, R: np.ndarray, t: np.ndarray) -> np.ndarray:
    """Reconstruct 3D points from 2D correspondences with enhanced validation.
    
    Args:
        K: Camera intrinsic matrix
        pts1: Points in first image
        pts2: Points in second image  
        R: Rotation matrix between cameras
        t: Translation vector between cameras
    
    Returns:
        3D points array
    """
    if len(pts1) == 0 or len(pts2) == 0:
        return np.array([])
    
    # Ensure points are in correct format
    pts1 = np.array(pts1, dtype=np.float32).reshape(-1, 1, 2)
    pts2 = np.array(pts2, dtype=np.float32).reshape(-1, 1, 2)
    
    # Undistort points
    pts1_norm = cv2.undistortPoints(pts1, K, None)
    pts2_norm = cv2.undistortPoints(pts2, K, None)
    
    # Create projection matrices
    P1 = K @ np.eye(3, 4)  # First camera matrix [K|0]
    P2 = K @ np.hstack((R, t.reshape(3, 1)))  # Second camera matrix [K*[R|t]]
    
    # Triangulate points
    points_4d = cv2.triangulatePoints(P1, P2, pts1_norm, pts2_norm)
    
    # Convert from homogeneous to 3D coordinates
    points_3d = points_4d[:3] / (points_4d[3] + 1e-8)  # Add small epsilon to avoid division by zero
    points_3d = points_3d.T
    
    # Filter out points that are too far or have negative depth
    valid_mask = (points_3d[:, 2] > 0) & (np.linalg.norm(points_3d, axis=1) < 1000)
    
    return points_3d[valid_mask]

def estimate_camera_poses(pts1: np.ndarray, pts2: np.ndarray, K: np.ndarray) -> Tuple[np.ndarray, np.ndarray, np.ndarray]:
    """Estimate camera poses using essential matrix decomposition.
    
    Args:
        pts1: Points in first image
        pts2: Points in second image
        K: Camera intrinsic matrix
    
    Returns:
        Tuple of (Essential matrix, Rotation matrix, Translation vector)
    """
    # Find essential matrix using RANSAC
    E, mask = cv2.findEssentialMat(
        pts1, pts2, K, 
        method=cv2.RANSAC, 
        prob=0.999, 
        threshold=1.0,
        maxIters=5000
    )
    
    if E is None:
        raise ValueError("Could not compute essential matrix")
    
    # Recover pose from essential matrix
    _, R, t, mask_pose = cv2.recoverPose(E, pts1, pts2, K, mask=mask)
    
    return E, R, t

def create_point_cloud(
    image_paths: List[str], 
    output_path: str, 
    detector_type: str = "SIFT",
    quality: str = "balanced",
    min_matches: int = 50
) -> Optional[str]:
    """Create an enhanced point cloud from a series of images.
    
    Args:
        image_paths: List of image file paths
        output_path: Output path for the point cloud file
        detector_type: Feature detector type ("SIFT", "ORB", "AKAZE")
        quality: Quality preset ("fast", "balanced", "high")
        min_matches: Minimum number of matches required between image pairs
    
    Returns:
        Path to created point cloud file or None if failed
    """
    try:
        print(f"🔄 Processing {len(image_paths)} images with {detector_type} detector...")
        print(f"⚙️  Quality: {quality}, Min matches: {min_matches}")
        
        if len(image_paths) < 2:
            print("❌ Need at least 2 images for photogrammetry")
            return None
        
        # Quality-based parameters
        quality_params = {
            "fast": {"focal_mult": 1.0, "ratio_thresh": 0.8, "ransac_thresh": 2.0},
            "balanced": {"focal_mult": 1.2, "ratio_thresh": 0.75, "ransac_thresh": 1.5},
            "high": {"focal_mult": 1.5, "ratio_thresh": 0.7, "ransac_thresh": 1.0}
        }
        params = quality_params.get(quality, quality_params["balanced"])
        
        # Load first image to get dimensions for camera matrix estimation
        first_img = cv2.imread(image_paths[0])
        if first_img is None:
            print(f"❌ Could not load first image: {image_paths[0]}")
            return None
            
        height, width = first_img.shape[:2]
        
        # Enhanced camera matrix estimation
        focal_length = max(width, height) * params["focal_mult"]
        center = (width / 2.0, height / 2.0)
        K = np.array([
            [focal_length, 0, center[0]],
            [0, focal_length, center[1]],
            [0, 0, 1]
        ], dtype=np.float64)
        
        print(f"📷 Estimated camera parameters: f={focal_length:.1f}, center=({center[0]:.1f}, {center[1]:.1f})")

        all_points_3d = []
        successful_pairs = 0
        
        # Process image pairs with enhanced pipeline
        for i in range(len(image_paths) - 1):
            try:
                print(f"🔍 Processing pair {i+1}/{len(image_paths)-1}: {Path(image_paths[i]).name} <-> {Path(image_paths[i+1]).name}")
                
                # Extract features with selected detector
                pts1, desc1 = extract_features(image_paths[i], detector_type)
                pts2, desc2 = extract_features(image_paths[i + 1], detector_type)
                
                print(f"   Features: {len(pts1)} <-> {len(pts2)}")
                
                if len(pts1) < 50 or len(pts2) < 50:
                    print(f"   ⚠️  Insufficient features, skipping pair")
                    continue
                
                # Match features with quality-based threshold
                matches = match_features(desc1, desc2, params["ratio_thresh"])
                print(f"   Matches: {len(matches)}")
                
                if len(matches) < min_matches:
                    print(f"   ⚠️  Insufficient matches ({len(matches)} < {min_matches}), skipping pair")
                    continue
                    
                # Get matched points
                pts1_matched = np.float32([pts1[m[0]] for m in matches])
                pts2_matched = np.float32([pts2[m[1]] for m in matches])
                
                # Estimate camera poses with enhanced parameters
                try:
                    E, R, t = estimate_camera_poses(pts1_matched, pts2_matched, K)
                    
                    # Triangulate points with validation
                    points_3d = reconstruct_points(K, pts1_matched, pts2_matched, R, t)
                    
                    if len(points_3d) > 0:
                        all_points_3d.extend(points_3d)
                        successful_pairs += 1
                        print(f"   ✅ Reconstructed {len(points_3d)} 3D points")
                    else:
                        print(f"   ⚠️  No valid 3D points reconstructed")
                        
                except Exception as e:
                    print(f"   ⚠️  Pose estimation failed: {e}")
                    continue
                    
            except Exception as e:
                print(f"   ❌ Error processing pair {i+1}: {e}")
                continue
=======

    sift = cv2.SIFT_create()
    keypoints, descriptors = sift.detectAndCompute(gray, None)

    return np.float32([kp.pt for kp in keypoints]), descriptors


def match_features(desc1: np.ndarray, desc2: np.ndarray) -> List[Tuple[int, int]]:
    """Match features between two images using FLANN."""
    FLANN_INDEX_KDTREE = 1
    index_params = dict(algorithm=FLANN_INDEX_KDTREE, trees=5)
    search_params = dict(checks=50)

    flann = cv2.FlannBasedMatcher(index_params, search_params)
    matches = flann.knnMatch(desc1, desc2, k=2)

    good = []
    for m, n in matches:
        if m.distance < 0.7 * n.distance:
            good.append((m.queryIdx, m.trainIdx))

    return good


def reconstruct_points(
    K: np.ndarray, pts1: np.ndarray, pts2: np.ndarray, R: np.ndarray, t: np.ndarray
) -> np.ndarray:
    """Reconstruct 3D points from 2D correspondences."""
    pts1_norm = cv2.undistortPoints(pts1, K, None)
    pts2_norm = cv2.undistortPoints(pts2, K, None)

    points_4d = cv2.triangulatePoints(
        np.eye(3, 4),  # First camera matrix [I|0]
        np.hstack((R, t.reshape(3, 1))),  # Second camera matrix [R|t]
        pts1_norm,
        pts2_norm,
    )

    points_3d = points_4d[:3] / points_4d[3]  # Convert from homogeneous to 3D
    return points_3d.T


def create_point_cloud(image_paths: List[str], output_path: str) -> Optional[str]:
    """Create a point cloud from a series of images."""
    try:
        # Estimate camera matrix (assuming a standard configuration)
        focal_length = 1000  # can be adjusted based on your camera
        center = (640, 480)  # assuming 1280x960 images
        K = np.array(
            [[focal_length, 0, center[0]], [0, focal_length, center[1]], [0, 0, 1]]
        )

        all_points_3d: List[np.ndarray] = []

        # Process image pairs
        for i in range(len(image_paths) - 1):
            # Extract features
            pts1, desc1 = extract_features(image_paths[i])
            pts2, desc2 = extract_features(image_paths[i + 1])

            # Match features
            matches = match_features(desc1, desc2)

            if len(matches) < 8:
                continue

            # Get matched points
            pts1_matched = np.float32([pts1[m[0]] for m in matches])
            pts2_matched = np.float32([pts2[m[1]] for m in matches])

            # Essential matrix
            E, mask = cv2.findEssentialMat(pts1_matched, pts2_matched, K)

            # Recover pose
            _, R, t, mask = cv2.recoverPose(E, pts1_matched, pts2_matched, K)

            # Triangulate points
            points_3d = reconstruct_points(
                K,
                pts1_matched[mask.ravel() == 1],
                pts2_matched[mask.ravel() == 1],
                R,
                t,
            )

            all_points_3d.extend(points_3d)
>>>>>>> 463d52ab

        print(f"📊 Successfully processed {successful_pairs}/{len(image_paths)-1} image pairs")
        
        if not all_points_3d:
            print("❌ No 3D points could be reconstructed")
            return None

        # Convert to numpy array and apply filtering
        points = np.array(all_points_3d)
<<<<<<< HEAD
        print(f"🎯 Total reconstructed points: {len(points)}")
        
        # Enhanced point cloud filtering
        if len(points) > 1000:  # Only filter if we have enough points
            # Remove statistical outliers
            from scipy.spatial.distance import cdist
            from scipy.stats import zscore
            
            # Filter by Z-score
            z_scores = np.abs(zscore(points, axis=0))
            outlier_mask = np.any(z_scores > 2.5, axis=1)
            points = points[~outlier_mask]
            print(f"🧹 After outlier removal: {len(points)} points")
        
        # Create and save point cloud
        colors = np.full((len(points), 3), [128, 128, 128], dtype=np.uint8)  # Gray color
        
        # Save as PLY file
        try:
            import trimesh
            cloud = trimesh.PointCloud(vertices=points, colors=colors)
            cloud.export(output_path)
            print(f"✅ Point cloud saved: {output_path}")
            return output_path
            
        except Exception as e:
            print(f"⚠️  Trimesh export failed, using basic PLY format: {e}")
            # Fallback to manual PLY writing
            with open(output_path, 'w') as f:
                f.write("ply\n")
                f.write("format ascii 1.0\n")
                f.write(f"element vertex {len(points)}\n")
                f.write("property float x\n")
                f.write("property float y\n")
                f.write("property float z\n")
                f.write("property uchar red\n")
                f.write("property uchar green\n")
                f.write("property uchar blue\n")
                f.write("end_header\n")
                
                for i, (point, color) in enumerate(zip(points, colors)):
                    f.write(f"{point[0]:.6f} {point[1]:.6f} {point[2]:.6f} {color[0]} {color[1]} {color[2]}\n")
            
            print(f"✅ Point cloud saved (basic format): {output_path}")
            return output_path
        
    except Exception as e:
        print(f"❌ Critical error in point cloud creation: {e}")
        return None
        
=======

>>>>>>> 463d52ab
        # Create mesh from point cloud using trimesh
        cloud = trimesh.PointCloud(points)

        # Save as PLY file
        output_path = str(Path(output_path).with_suffix(".ply"))
        cloud.export(output_path)

        return output_path

    except Exception as e:
        print(f"Error during reconstruction: {e}")
        return None


if __name__ == "__main__":
    # Test with example images
    test_image_dir = "Examples/photogrammetry_test_images"
    os.makedirs(test_image_dir, exist_ok=True)

    # Create test images if they don't exist
    test_images = []
    for i in range(5):
        path = Path(test_image_dir) / f"test_image_{i}.jpg"
        if not path.exists():
            img = np.zeros((960, 1280, 3), dtype=np.uint8)
            cv2.putText(
                img,
                f"Test {i}",
                (100, 100),
                cv2.FONT_HERSHEY_SIMPLEX,
                2,
                (255, 255, 255),
                2,
            )
            cv2.imwrite(str(path), img)
        test_images.append(str(path))

    output_path = "Examples/generated_photogrammetry/test_reconstruction.ply"
    os.makedirs(os.path.dirname(output_path), exist_ok=True)

    result = create_point_cloud(test_images, output_path)
    if result:
        print(f"Successfully created point cloud: {result}")
    else:
        print("Failed to create point cloud")<|MERGE_RESOLUTION|>--- conflicted
+++ resolved
@@ -5,260 +5,11 @@
 import trimesh
 from typing import List, Tuple, Optional
 
-<<<<<<< HEAD
-def extract_features(image_path: str, detector_type: str = "SIFT") -> Tuple[np.ndarray, np.ndarray]:
-    """Extract features from an image using various detectors.
-    
-    Args:
-        image_path: Path to the input image
-        detector_type: Type of feature detector ("SIFT", "ORB", "AKAZE", "SURF")
-    
-    Returns:
-        Tuple of (keypoints, descriptors)
-    """
-=======
 
 def extract_features(image_path: str) -> Tuple[np.ndarray, np.ndarray]:
     """Extract SIFT features from an image."""
->>>>>>> 463d52ab
     img = cv2.imread(image_path)
-    if img is None:
-        raise ValueError(f"Could not load image: {image_path}")
-        
     gray = cv2.cvtColor(img, cv2.COLOR_BGR2GRAY)
-<<<<<<< HEAD
-    
-    # Enhanced preprocessing
-    clahe = cv2.createCLAHE(clipLimit=2.0, tileGridSize=(8, 8))
-    gray = clahe.apply(gray)
-    
-    # Select detector based on type
-    if detector_type == "SIFT":
-        detector = cv2.SIFT_create(nfeatures=5000, contrastThreshold=0.04, edgeThreshold=10)
-    elif detector_type == "ORB":
-        detector = cv2.ORB_create(nfeatures=5000, scaleFactor=1.2, nlevels=8)
-    elif detector_type == "AKAZE":
-        detector = cv2.AKAZE_create()
-    else:  # Default to SIFT
-        detector = cv2.SIFT_create(nfeatures=5000)
-    
-    keypoints, descriptors = detector.detectAndCompute(gray, None)
-    
-    if descriptors is None:
-        return np.array([]), np.array([])
-    
-    return np.float32([kp.pt for kp in keypoints]), descriptors
-
-def match_features(desc1: np.ndarray, desc2: np.ndarray, ratio_threshold: float = 0.75) -> List[Tuple[int, int]]:
-    """Match features between two images using enhanced FLANN matching.
-    
-    Args:
-        desc1: Descriptors from first image
-        desc2: Descriptors from second image
-        ratio_threshold: Lowe's ratio threshold for filtering matches
-    
-    Returns:
-        List of good matches as (query_idx, train_idx) tuples
-    """
-    if desc1.size == 0 or desc2.size == 0:
-        return []
-    
-    # Use different matching strategy based on descriptor type
-    if desc1.dtype == np.uint8:  # ORB descriptors
-        matcher = cv2.BFMatcher(cv2.NORM_HAMMING, crossCheck=False)
-        matches = matcher.knnMatch(desc1, desc2, k=2)
-    else:  # SIFT/SURF descriptors
-        FLANN_INDEX_KDTREE = 1
-        index_params = dict(algorithm=FLANN_INDEX_KDTREE, trees=8)
-        search_params = dict(checks=100)
-        
-        flann = cv2.FlannBasedMatcher(index_params, search_params)
-        matches = flann.knnMatch(desc1, desc2, k=2)
-    
-    # Apply Lowe's ratio test with enhanced filtering
-    good = []
-    for match_pair in matches:
-        if len(match_pair) == 2:
-            m, n = match_pair
-            if m.distance < ratio_threshold * n.distance:
-                good.append((m.queryIdx, m.trainIdx))
-    
-    return good
-
-def reconstruct_points(K: np.ndarray, pts1: np.ndarray, pts2: np.ndarray, R: np.ndarray, t: np.ndarray) -> np.ndarray:
-    """Reconstruct 3D points from 2D correspondences with enhanced validation.
-    
-    Args:
-        K: Camera intrinsic matrix
-        pts1: Points in first image
-        pts2: Points in second image  
-        R: Rotation matrix between cameras
-        t: Translation vector between cameras
-    
-    Returns:
-        3D points array
-    """
-    if len(pts1) == 0 or len(pts2) == 0:
-        return np.array([])
-    
-    # Ensure points are in correct format
-    pts1 = np.array(pts1, dtype=np.float32).reshape(-1, 1, 2)
-    pts2 = np.array(pts2, dtype=np.float32).reshape(-1, 1, 2)
-    
-    # Undistort points
-    pts1_norm = cv2.undistortPoints(pts1, K, None)
-    pts2_norm = cv2.undistortPoints(pts2, K, None)
-    
-    # Create projection matrices
-    P1 = K @ np.eye(3, 4)  # First camera matrix [K|0]
-    P2 = K @ np.hstack((R, t.reshape(3, 1)))  # Second camera matrix [K*[R|t]]
-    
-    # Triangulate points
-    points_4d = cv2.triangulatePoints(P1, P2, pts1_norm, pts2_norm)
-    
-    # Convert from homogeneous to 3D coordinates
-    points_3d = points_4d[:3] / (points_4d[3] + 1e-8)  # Add small epsilon to avoid division by zero
-    points_3d = points_3d.T
-    
-    # Filter out points that are too far or have negative depth
-    valid_mask = (points_3d[:, 2] > 0) & (np.linalg.norm(points_3d, axis=1) < 1000)
-    
-    return points_3d[valid_mask]
-
-def estimate_camera_poses(pts1: np.ndarray, pts2: np.ndarray, K: np.ndarray) -> Tuple[np.ndarray, np.ndarray, np.ndarray]:
-    """Estimate camera poses using essential matrix decomposition.
-    
-    Args:
-        pts1: Points in first image
-        pts2: Points in second image
-        K: Camera intrinsic matrix
-    
-    Returns:
-        Tuple of (Essential matrix, Rotation matrix, Translation vector)
-    """
-    # Find essential matrix using RANSAC
-    E, mask = cv2.findEssentialMat(
-        pts1, pts2, K, 
-        method=cv2.RANSAC, 
-        prob=0.999, 
-        threshold=1.0,
-        maxIters=5000
-    )
-    
-    if E is None:
-        raise ValueError("Could not compute essential matrix")
-    
-    # Recover pose from essential matrix
-    _, R, t, mask_pose = cv2.recoverPose(E, pts1, pts2, K, mask=mask)
-    
-    return E, R, t
-
-def create_point_cloud(
-    image_paths: List[str], 
-    output_path: str, 
-    detector_type: str = "SIFT",
-    quality: str = "balanced",
-    min_matches: int = 50
-) -> Optional[str]:
-    """Create an enhanced point cloud from a series of images.
-    
-    Args:
-        image_paths: List of image file paths
-        output_path: Output path for the point cloud file
-        detector_type: Feature detector type ("SIFT", "ORB", "AKAZE")
-        quality: Quality preset ("fast", "balanced", "high")
-        min_matches: Minimum number of matches required between image pairs
-    
-    Returns:
-        Path to created point cloud file or None if failed
-    """
-    try:
-        print(f"🔄 Processing {len(image_paths)} images with {detector_type} detector...")
-        print(f"⚙️  Quality: {quality}, Min matches: {min_matches}")
-        
-        if len(image_paths) < 2:
-            print("❌ Need at least 2 images for photogrammetry")
-            return None
-        
-        # Quality-based parameters
-        quality_params = {
-            "fast": {"focal_mult": 1.0, "ratio_thresh": 0.8, "ransac_thresh": 2.0},
-            "balanced": {"focal_mult": 1.2, "ratio_thresh": 0.75, "ransac_thresh": 1.5},
-            "high": {"focal_mult": 1.5, "ratio_thresh": 0.7, "ransac_thresh": 1.0}
-        }
-        params = quality_params.get(quality, quality_params["balanced"])
-        
-        # Load first image to get dimensions for camera matrix estimation
-        first_img = cv2.imread(image_paths[0])
-        if first_img is None:
-            print(f"❌ Could not load first image: {image_paths[0]}")
-            return None
-            
-        height, width = first_img.shape[:2]
-        
-        # Enhanced camera matrix estimation
-        focal_length = max(width, height) * params["focal_mult"]
-        center = (width / 2.0, height / 2.0)
-        K = np.array([
-            [focal_length, 0, center[0]],
-            [0, focal_length, center[1]],
-            [0, 0, 1]
-        ], dtype=np.float64)
-        
-        print(f"📷 Estimated camera parameters: f={focal_length:.1f}, center=({center[0]:.1f}, {center[1]:.1f})")
-
-        all_points_3d = []
-        successful_pairs = 0
-        
-        # Process image pairs with enhanced pipeline
-        for i in range(len(image_paths) - 1):
-            try:
-                print(f"🔍 Processing pair {i+1}/{len(image_paths)-1}: {Path(image_paths[i]).name} <-> {Path(image_paths[i+1]).name}")
-                
-                # Extract features with selected detector
-                pts1, desc1 = extract_features(image_paths[i], detector_type)
-                pts2, desc2 = extract_features(image_paths[i + 1], detector_type)
-                
-                print(f"   Features: {len(pts1)} <-> {len(pts2)}")
-                
-                if len(pts1) < 50 or len(pts2) < 50:
-                    print(f"   ⚠️  Insufficient features, skipping pair")
-                    continue
-                
-                # Match features with quality-based threshold
-                matches = match_features(desc1, desc2, params["ratio_thresh"])
-                print(f"   Matches: {len(matches)}")
-                
-                if len(matches) < min_matches:
-                    print(f"   ⚠️  Insufficient matches ({len(matches)} < {min_matches}), skipping pair")
-                    continue
-                    
-                # Get matched points
-                pts1_matched = np.float32([pts1[m[0]] for m in matches])
-                pts2_matched = np.float32([pts2[m[1]] for m in matches])
-                
-                # Estimate camera poses with enhanced parameters
-                try:
-                    E, R, t = estimate_camera_poses(pts1_matched, pts2_matched, K)
-                    
-                    # Triangulate points with validation
-                    points_3d = reconstruct_points(K, pts1_matched, pts2_matched, R, t)
-                    
-                    if len(points_3d) > 0:
-                        all_points_3d.extend(points_3d)
-                        successful_pairs += 1
-                        print(f"   ✅ Reconstructed {len(points_3d)} 3D points")
-                    else:
-                        print(f"   ⚠️  No valid 3D points reconstructed")
-                        
-                except Exception as e:
-                    print(f"   ⚠️  Pose estimation failed: {e}")
-                    continue
-                    
-            except Exception as e:
-                print(f"   ❌ Error processing pair {i+1}: {e}")
-                continue
-=======
 
     sift = cv2.SIFT_create()
     keypoints, descriptors = sift.detectAndCompute(gray, None)
@@ -345,70 +96,13 @@
             )
 
             all_points_3d.extend(points_3d)
->>>>>>> 463d52ab
 
-        print(f"📊 Successfully processed {successful_pairs}/{len(image_paths)-1} image pairs")
-        
         if not all_points_3d:
-            print("❌ No 3D points could be reconstructed")
             return None
 
-        # Convert to numpy array and apply filtering
+        # Convert to point cloud
         points = np.array(all_points_3d)
-<<<<<<< HEAD
-        print(f"🎯 Total reconstructed points: {len(points)}")
-        
-        # Enhanced point cloud filtering
-        if len(points) > 1000:  # Only filter if we have enough points
-            # Remove statistical outliers
-            from scipy.spatial.distance import cdist
-            from scipy.stats import zscore
-            
-            # Filter by Z-score
-            z_scores = np.abs(zscore(points, axis=0))
-            outlier_mask = np.any(z_scores > 2.5, axis=1)
-            points = points[~outlier_mask]
-            print(f"🧹 After outlier removal: {len(points)} points")
-        
-        # Create and save point cloud
-        colors = np.full((len(points), 3), [128, 128, 128], dtype=np.uint8)  # Gray color
-        
-        # Save as PLY file
-        try:
-            import trimesh
-            cloud = trimesh.PointCloud(vertices=points, colors=colors)
-            cloud.export(output_path)
-            print(f"✅ Point cloud saved: {output_path}")
-            return output_path
-            
-        except Exception as e:
-            print(f"⚠️  Trimesh export failed, using basic PLY format: {e}")
-            # Fallback to manual PLY writing
-            with open(output_path, 'w') as f:
-                f.write("ply\n")
-                f.write("format ascii 1.0\n")
-                f.write(f"element vertex {len(points)}\n")
-                f.write("property float x\n")
-                f.write("property float y\n")
-                f.write("property float z\n")
-                f.write("property uchar red\n")
-                f.write("property uchar green\n")
-                f.write("property uchar blue\n")
-                f.write("end_header\n")
-                
-                for i, (point, color) in enumerate(zip(points, colors)):
-                    f.write(f"{point[0]:.6f} {point[1]:.6f} {point[2]:.6f} {color[0]} {color[1]} {color[2]}\n")
-            
-            print(f"✅ Point cloud saved (basic format): {output_path}")
-            return output_path
-        
-    except Exception as e:
-        print(f"❌ Critical error in point cloud creation: {e}")
-        return None
-        
-=======
 
->>>>>>> 463d52ab
         # Create mesh from point cloud using trimesh
         cloud = trimesh.PointCloud(points)
 
