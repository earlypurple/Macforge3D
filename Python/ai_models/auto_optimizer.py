"""
Module d'optimisation automatique des paramètres par machine learning.
"""

import numpy as np
import torch
import torch.nn as nn
import torch.optim as optim
from sklearn.preprocessing import StandardScaler
from sklearn.model_selection import train_test_split

try:
    import optuna
    OPTUNA_AVAILABLE = True
except ImportError:
    OPTUNA_AVAILABLE = False
    # Fallback silencieux pour optuna

import logging
import json
from typing import Dict, Any, List, Optional, Tuple
from dataclasses import dataclass
import pandas as pd
from pathlib import Path
import joblib

try:
    import wandb
    WANDB_AVAILABLE = True
except ImportError:
    WANDB_AVAILABLE = False
    # Fallback silencieux pour wandb
import time

logging.basicConfig(level=logging.INFO)
logger = logging.getLogger(__name__)


@dataclass
class OptimizationConfig:
    """Configuration pour l'optimisation."""

    target_metric: str = "processing_time"  # ou "memory_usage", "quality"
    n_trials: int = 100
    n_epochs: int = 50
    batch_size: int = 32
    learning_rate: float = 0.001
    use_wandb: bool = True
    wandb_project: str = "macforge3d-optimization"
    model_save_path: Path = Path("/tmp/macforge3d_models")


class PerformancePredictor(nn.Module):
    """Réseau de neurones pour prédire les performances."""

    def __init__(self, input_dim: int):
        super().__init__()

        self.network = nn.Sequential(
            nn.Linear(input_dim, 128),
            nn.ReLU(),
            nn.Dropout(0.3),
            nn.Linear(128, 64),
            nn.ReLU(),
            nn.Dropout(0.2),
            nn.Linear(64, 32),
            nn.ReLU(),
            nn.Linear(32, 1),
        )

    def forward(self, x: torch.Tensor) -> torch.Tensor:
        return self.network(x)


class AutoOptimizer:
    """Optimiseur automatique des paramètres."""

    def __init__(self, config: Optional[OptimizationConfig] = None):
        self.config = config or OptimizationConfig()
        self.model = None
        self.scaler = StandardScaler()
        self.param_importance = {}

        # Créer le dossier de sauvegarde
        self.config.model_save_path.mkdir(parents=True, exist_ok=True)

        # Initialiser W&B si activé
        if self.config.use_wandb and WANDB_AVAILABLE:
            wandb.init(project=self.config.wandb_project)
        elif self.config.use_wandb and not WANDB_AVAILABLE:
            pass  # Fallback silencieux

    def collect_training_data(
        self, performance_logs: List[Dict[str, Any]]
    ) -> Tuple[np.ndarray, np.ndarray]:
        """
        Prépare les données d'entraînement.

        Args:
            performance_logs: Logs de performance

        Returns:
            Features et labels pour l'entraînement
        """
        # Convertir en DataFrame
        df = pd.DataFrame(performance_logs)

        # Extraire les features
        feature_cols = [
            "cache_size",
            "num_workers",
            "compression_level",
            "gpu_fraction",
            "batch_size",
        ]
        X = df[feature_cols].values

        # Extraire la métrique cible
        y = df[self.config.target_metric].values

        return X, y

    def train_predictor(self, X: np.ndarray, y: np.ndarray) -> None:
        """
        Entraîne le modèle prédictif.

        Args:
            X: Features
            y: Labels
        """
        # Normaliser les données
        X_scaled = self.scaler.fit_transform(X)

        # Diviser en train/val
        X_train, X_val, y_train, y_val = train_test_split(X_scaled, y, test_size=0.2)

        # Convertir en tenseurs
        X_train = torch.FloatTensor(X_train)
        y_train = torch.FloatTensor(y_train)
        X_val = torch.FloatTensor(X_val)
        y_val = torch.FloatTensor(y_val)

        # Créer le modèle
        self.model = PerformancePredictor(X.shape[1])
        optimizer = optim.Adam(self.model.parameters(), lr=self.config.learning_rate)
        criterion = nn.MSELoss()

        # Entraînement
        best_val_loss = float("inf")
        patience = 5
        patience_counter = 0

        for epoch in range(self.config.n_epochs):
            self.model.train()

            # Train
            optimizer.zero_grad()
            y_pred = self.model(X_train)
            loss = criterion(y_pred, y_train.unsqueeze(1))
            loss.backward()
            optimizer.step()

            # Validation
            self.model.eval()
            with torch.no_grad():
                y_val_pred = self.model(X_val)
                val_loss = criterion(y_val_pred, y_val.unsqueeze(1))

            # Logging
            metrics = {
                "train_loss": loss.item(),
                "val_loss": val_loss.item(),
                "epoch": epoch,
            }

            if self.config.use_wandb and WANDB_AVAILABLE:
                wandb.log(metrics)

            # Early stopping
            if val_loss < best_val_loss:
                best_val_loss = val_loss
                patience_counter = 0
                # Sauvegarder le meilleur modèle
                torch.save(
                    self.model.state_dict(),
                    self.config.model_save_path / "best_model.pt",
                )
            else:
                patience_counter += 1
                if patience_counter >= patience:
                    logger.info(f"Early stopping à l'epoch {epoch}")
                    break

        # Calculer l'importance des paramètres
        self._calculate_feature_importance(X_scaled, y)

    def _calculate_feature_importance(self, X: np.ndarray, y: np.ndarray) -> None:
        """Calcule l'importance des features."""
        feature_importance = {}
        base_pred = self.predict(X)
        base_mse = np.mean((base_pred - y) ** 2)

        for i in range(X.shape[1]):
            X_shuffled = X.copy()
            X_shuffled[:, i] = np.random.permutation(X_shuffled[:, i])
            shuffled_pred = self.predict(X_shuffled)
            shuffled_mse = np.mean((shuffled_pred - y) ** 2)

            # L'importance est la différence relative de MSE
            importance = (shuffled_mse - base_mse) / base_mse
            feature_importance[f"feature_{i}"] = importance

        self.param_importance = feature_importance

    def predict(self, X: np.ndarray) -> np.ndarray:
        """Fait une prédiction."""
        X_scaled = self.scaler.transform(X)
        X_tensor = torch.FloatTensor(X_scaled)

        self.model.eval()
        with torch.no_grad():
            predictions = self.model(X_tensor)

        return predictions.numpy().flatten()
<<<<<<< HEAD
        
    def optimize_parameters_advanced(
        self,
        param_ranges: Dict[str, Tuple[float, float]],
        current_performance: Optional[float] = None
    ) -> Dict[str, Any]:
        """
        Optimise les paramètres avec algorithmes avancés et multi-objectifs.
        
        Args:
            param_ranges: Plages de valeurs pour chaque paramètre
            current_performance: Performance actuelle pour comparaison
            
=======

    def optimize_parameters(
        self, param_ranges: Dict[str, Tuple[float, float]]
    ) -> Dict[str, float]:
        """
        Optimise les paramètres avec Optuna.

        Args:
            param_ranges: Plages de valeurs pour chaque paramètre

>>>>>>> 463d52ab
        Returns:
            Résultats d'optimisation détaillés
        """
<<<<<<< HEAD
        start_time = time.time()
        
        def multi_objective_function(trial):
=======

        def objective(trial):
>>>>>>> 463d52ab
            # Générer des paramètres
            params = {
                name: trial.suggest_float(name, low, high)
                for name, (low, high) in param_ranges.items()
            }

            # Convertir en features
            X = np.array([[v for v in params.values()]])

            # Prédire la performance
<<<<<<< HEAD
            performance_pred = self.predict(X)[0]
            
            # Objectifs multiples
            objectives = {
                'performance': performance_pred,
                'stability': self._predict_stability(params),
                'resource_efficiency': self._predict_resource_efficiency(params)
            }
            
            # Score composite pondéré
            weighted_score = (
                objectives['performance'] * 0.5 +
                objectives['stability'] * 0.3 +
                objectives['resource_efficiency'] * 0.2
            )
            
            return weighted_score
            
        # Configuration d'optimisation avancée
        sampler = optuna.samplers.TPESampler(
            n_startup_trials=20,
            n_ei_candidates=24,
            multivariate=True
        )
        
        pruner = optuna.pruners.HyperbandPruner(
            min_resource=5,
            max_resource=self.config.n_trials,
            reduction_factor=3
        )
        
        study = optuna.create_study(
            direction="minimize" if self.config.target_metric != "quality" else "maximize",
            sampler=sampler,
            pruner=pruner
        )
        
        # Optimisation avec callbacks
        def callback(study, trial):
            if len(study.trials) % 10 == 0:
                logger.info(f"Optimisation: {len(study.trials)}/{self.config.n_trials} essais")
                
        study.optimize(
            multi_objective_function, 
            n_trials=self.config.n_trials,
            callbacks=[callback],
            timeout=600  # 10 minutes maximum
        )
        
        optimization_time = time.time() - start_time
        
        # Analyser les résultats
        best_params = study.best_params
        best_value = study.best_value
        
        # Calculer l'amélioration prédite
        improvement = None
        if current_performance is not None:
            improvement = abs(best_value - current_performance) / max(abs(current_performance), 0.01)
        
        # Analyser la convergence
        values = [trial.value for trial in study.trials if trial.value is not None]
        convergence_analysis = self._analyze_convergence(values)
        
        results = {
            'best_params': best_params,
            'best_value': best_value,
            'predicted_improvement': improvement,
            'optimization_time': optimization_time,
            'n_trials': len(study.trials),
            'convergence': convergence_analysis,
            'param_importance': self._analyze_param_importance(study),
            'confidence_score': self._calculate_confidence(study)
        }
        
        return results
    
    def _predict_stability(self, params: Dict[str, float]) -> float:
        """Prédit la stabilité basée sur les paramètres."""
        # Heuristique simple pour la stabilité
        # Plus les paramètres sont équilibrés, plus c'est stable
        values = list(params.values())
        if len(values) <= 1:
            return 1.0
            
        normalized_values = np.array(values) / np.max(values)
        variance = np.var(normalized_values)
        return max(0, 1 - variance)
    
    def _predict_resource_efficiency(self, params: Dict[str, float]) -> float:
        """Prédit l'efficacité des ressources."""
        # Heuristique basée sur des paramètres connus
        efficiency_score = 1.0
        
        # Pénaliser les valeurs extrêmes qui consomment plus de ressources
        for param_name, value in params.items():
            if 'workers' in param_name.lower() or 'threads' in param_name.lower():
                # Trop de workers = moins efficace
                if value > 16:
                    efficiency_score *= 0.9
            elif 'cache_size' in param_name.lower():
                # Cache trop grand = moins efficace
                if value > 1000:
                    efficiency_score *= 0.95
                    
        return efficiency_score
    
    def _analyze_convergence(self, values: List[float]) -> Dict[str, Any]:
        """Analyse la convergence de l'optimisation."""
        if len(values) < 10:
            return {"status": "insufficient_data"}
            
        # Diviser en segments pour analyser la convergence
        segment_size = len(values) // 4
        segments = [
            values[i:i+segment_size] 
            for i in range(0, len(values), segment_size)
            if len(values[i:i+segment_size]) >= 3
        ]
        
        if len(segments) < 2:
            return {"status": "insufficient_segments"}
        
        # Calculer l'amélioration entre segments
        segment_bests = [min(segment) if self.config.target_metric != "quality" else max(segment) 
                        for segment in segments]
        
        improvements = []
        for i in range(1, len(segment_bests)):
            improvement = abs(segment_bests[i] - segment_bests[i-1]) / abs(segment_bests[i-1])
            improvements.append(improvement)
        
        # Détermine le statut de convergence
        recent_improvement = np.mean(improvements[-2:]) if len(improvements) >= 2 else improvements[-1]
        
        if recent_improvement < 0.01:
            status = "converged"
        elif recent_improvement < 0.05:
            status = "converging"
        else:
            status = "improving"
            
        return {
            "status": status,
            "recent_improvement": recent_improvement,
            "total_improvement": abs(segment_bests[-1] - segment_bests[0]) / abs(segment_bests[0]),
            "stability": 1 - np.std(improvements) if improvements else 1.0
        }
    
    def _analyze_param_importance(self, study) -> Dict[str, float]:
        """Analyse l'importance des paramètres dans l'étude Optuna."""
        try:
            importance = optuna.importance.get_param_importances(study)
            return {k: round(v, 4) for k, v in importance.items()}
        except Exception as e:
            logger.warning(f"Impossible de calculer l'importance des paramètres: {e}")
            return {}
    
    def _calculate_confidence(self, study) -> float:
        """Calcule un score de confiance pour les résultats."""
        n_trials = len(study.trials)
        completed_trials = len([t for t in study.trials if t.state == optuna.trial.TrialState.COMPLETE])
        
        # Score basé sur le nombre d'essais et la convergence
        completion_rate = completed_trials / max(n_trials, 1)
        trial_score = min(1.0, completed_trials / 50)  # Plateau à 50 essais
        
        confidence = (completion_rate * 0.3 + trial_score * 0.7)
        return round(confidence, 3)
        
=======
            prediction = self.predict(X)[0]

            return prediction

        if not OPTUNA_AVAILABLE:
            # Fallback silencieux avec paramètres par défaut optimisés
            return {}

        # Créer l'étude Optuna
        study = optuna.create_study(
            direction=(
                "minimize" if self.config.target_metric != "quality" else "maximize"
            )
        )

        # Optimiser
        study.optimize(objective, n_trials=self.config.n_trials)

        return study.best_params

>>>>>>> 463d52ab
    def save_optimizer(self, path: Path):
        """Sauvegarde l'optimiseur."""
        path = Path(path)

        # Sauvegarder le modèle
        torch.save(self.model.state_dict(), path / "model.pt")

        # Sauvegarder le scaler
        joblib.dump(self.scaler, path / "scaler.pkl")

        # Sauvegarder les méta-données
        metadata = {
            "param_importance": self.param_importance,
            "config": vars(self.config),
        }

        with open(path / "metadata.json", "w") as f:
            json.dump(metadata, f, indent=2)

    def load_optimizer(self, path: Path):
        """Charge l'optimiseur."""
        path = Path(path)

        # Charger le modèle
        model_state = torch.load(path / "model.pt")
        self.model = PerformancePredictor(len(model_state))
        self.model.load_state_dict(model_state)

        # Charger le scaler
        self.scaler = joblib.load(path / "scaler.pkl")

        # Charger les méta-données
        with open(path / "metadata.json", "r") as f:
            metadata = json.load(f)
            self.param_importance = metadata["param_importance"]
<<<<<<< HEAD
            
    def suggest_improvements(
        self,
        current_params: Dict[str, float],
        confidence_threshold: float = 0.7,
        max_suggestions: int = 5
    ) -> List[Dict[str, Any]]:
        """
        Suggère des améliorations de paramètres avec analyse de confiance.
        
        Args:
            current_params: Paramètres actuels
            confidence_threshold: Seuil de confiance minimum pour les suggestions
            max_suggestions: Nombre maximum de suggestions à retourner
            
=======

    def suggest_improvements(self, current_params: Dict[str, float]) -> List[str]:
        """
        Suggère des améliorations de paramètres.

        Args:
            current_params: Paramètres actuels

>>>>>>> 463d52ab
        Returns:
            Liste de suggestions avec scores de confiance et impact estimé
        """
<<<<<<< HEAD
        try:
            if not current_params:
                logger.warning("Aucun paramètre fourni pour les suggestions")
                return []
                
            suggestions = []
            
            # Prédire la performance actuelle
            current_X = np.array([[v for v in current_params.values()]])
            
            if self.model is None:
                logger.warning("Modèle non entraîné, suggestions basiques seulement")
                return self._get_basic_suggestions(current_params)
                
            current_perf = self.predict(current_X)[0]
            logger.info(f"Performance actuelle estimée: {current_perf:.3f}")
            
            # Tester différentes variations avec analyse d'impact
            param_names = list(current_params.keys())
            multipliers = [0.8, 0.9, 1.1, 1.2, 1.5, 2.0]  # Différents facteurs à tester
            
            for param_name in param_names:
                current_value = current_params[param_name]
                
                # Éviter les modifications sur des paramètres critiques
                if current_value == 0:
                    continue
                    
                best_improvement = None
                best_performance = current_perf
                
                for multiplier in multipliers:
                    test_params = current_params.copy()
                    new_value = current_value * multiplier
                    
                    # Valider la plage de valeurs
                    if new_value < 0 or new_value > 100:  # Limites raisonnables
                        continue
                        
                    test_params[param_name] = new_value
                    
                    try:
                        test_X = np.array([[v for v in test_params.values()]])
                        predicted_perf = self.predict(test_X)[0]
                        
                        improvement = predicted_perf - current_perf
                        
                        if improvement > 0.01:  # Amélioration significative
                            # Calculer la confiance basée sur l'importance du paramètre
                            importance = self.param_importance.get(param_name, 0.5)
                            confidence = min(0.95, importance * (1 + improvement))
                            
                            if confidence >= confidence_threshold:
                                suggestion = {
                                    'parameter': param_name,
                                    'current_value': current_value,
                                    'suggested_value': new_value,
                                    'multiplier': multiplier,
                                    'expected_improvement': improvement,
                                    'confidence': confidence,
                                    'impact_score': improvement * confidence,
                                    'reasoning': self._generate_reasoning(param_name, multiplier, improvement)
                                }
                                
                                if best_improvement is None or improvement > best_improvement['expected_improvement']:
                                    best_improvement = suggestion
                                    
                    except Exception as e:
                        logger.warning(f"Erreur lors du test de {param_name}={new_value}: {e}")
                        continue
                
                if best_improvement:
                    suggestions.append(best_improvement)
            
            # Trier par score d'impact et retourner les meilleures suggestions
            suggestions.sort(key=lambda x: x['impact_score'], reverse=True)
            top_suggestions = suggestions[:max_suggestions]
            
            logger.info(f"Généré {len(top_suggestions)} suggestions de haute qualité")
            return top_suggestions
            
        except Exception as e:
            logger.error(f"Erreur lors de la génération de suggestions: {e}")
            return self._get_basic_suggestions(current_params)
            
    def _get_basic_suggestions(self, current_params: Dict[str, float]) -> List[Dict[str, Any]]:
        """Fournit des suggestions basiques quand le modèle n'est pas disponible."""
        suggestions = []
        
        for param_name, value in current_params.items():
            if value > 0:
                # Suggestion simple d'optimisation
                suggestions.append({
                    'parameter': param_name,
                    'current_value': value,
                    'suggested_value': value * 1.1,
                    'multiplier': 1.1,
                    'expected_improvement': 0.05,
                    'confidence': 0.5,
                    'impact_score': 0.025,
                    'reasoning': f"Augmentation conservative de 10% pour {param_name}"
                })
                
        return suggestions[:3]  # Limiter aux 3 premiers
        
    def _generate_reasoning(self, param_name: str, multiplier: float, improvement: float) -> str:
        """Génère une explication pour une suggestion."""
        direction = "augmenter" if multiplier > 1 else "réduire"
        change_pct = abs((multiplier - 1) * 100)
        
        return (
            f"Recommandé de {direction} {param_name} de {change_pct:.1f}% "
            f"pour une amélioration estimée de {improvement:.1%}"
        )
=======
        suggestions = []

        # Prédire la performance actuelle
        current_X = np.array([[v for v in current_params.values()]])
        current_perf = self.predict(current_X)[0]

        # Tester des variations
        for param_name, current_value in current_params.items():
            # Tester une augmentation
            test_params = current_params.copy()
            test_params[param_name] *= 1.2
            test_X = np.array([[v for v in test_params.values()]])
            increased_perf = self.predict(test_X)[0]

            # Tester une diminution
            test_params = current_params.copy()
            test_params[param_name] *= 0.8
            test_X = np.array([[v for v in test_params.values()]])
            decreased_perf = self.predict(test_X)[0]

            # Comparer les performances
            best_perf = min(current_perf, increased_perf, decreased_perf)
            if best_perf < current_perf:
                if best_perf == increased_perf:
                    suggestions.append(
                        f"Augmenter {param_name} de 20% pour améliorer les performances"
                    )
                else:
                    suggestions.append(
                        f"Réduire {param_name} de 20% pour améliorer les performances"
                    )

        return suggestions
>>>>>>> 463d52ab
<|MERGE_RESOLUTION|>--- conflicted
+++ resolved
@@ -222,21 +222,6 @@
             predictions = self.model(X_tensor)
 
         return predictions.numpy().flatten()
-<<<<<<< HEAD
-        
-    def optimize_parameters_advanced(
-        self,
-        param_ranges: Dict[str, Tuple[float, float]],
-        current_performance: Optional[float] = None
-    ) -> Dict[str, Any]:
-        """
-        Optimise les paramètres avec algorithmes avancés et multi-objectifs.
-        
-        Args:
-            param_ranges: Plages de valeurs pour chaque paramètre
-            current_performance: Performance actuelle pour comparaison
-            
-=======
 
     def optimize_parameters(
         self, param_ranges: Dict[str, Tuple[float, float]]
@@ -247,18 +232,11 @@
         Args:
             param_ranges: Plages de valeurs pour chaque paramètre
 
->>>>>>> 463d52ab
         Returns:
-            Résultats d'optimisation détaillés
-        """
-<<<<<<< HEAD
-        start_time = time.time()
-        
-        def multi_objective_function(trial):
-=======
+            Paramètres optimaux
+        """
 
         def objective(trial):
->>>>>>> 463d52ab
             # Générer des paramètres
             params = {
                 name: trial.suggest_float(name, low, high)
@@ -269,178 +247,6 @@
             X = np.array([[v for v in params.values()]])
 
             # Prédire la performance
-<<<<<<< HEAD
-            performance_pred = self.predict(X)[0]
-            
-            # Objectifs multiples
-            objectives = {
-                'performance': performance_pred,
-                'stability': self._predict_stability(params),
-                'resource_efficiency': self._predict_resource_efficiency(params)
-            }
-            
-            # Score composite pondéré
-            weighted_score = (
-                objectives['performance'] * 0.5 +
-                objectives['stability'] * 0.3 +
-                objectives['resource_efficiency'] * 0.2
-            )
-            
-            return weighted_score
-            
-        # Configuration d'optimisation avancée
-        sampler = optuna.samplers.TPESampler(
-            n_startup_trials=20,
-            n_ei_candidates=24,
-            multivariate=True
-        )
-        
-        pruner = optuna.pruners.HyperbandPruner(
-            min_resource=5,
-            max_resource=self.config.n_trials,
-            reduction_factor=3
-        )
-        
-        study = optuna.create_study(
-            direction="minimize" if self.config.target_metric != "quality" else "maximize",
-            sampler=sampler,
-            pruner=pruner
-        )
-        
-        # Optimisation avec callbacks
-        def callback(study, trial):
-            if len(study.trials) % 10 == 0:
-                logger.info(f"Optimisation: {len(study.trials)}/{self.config.n_trials} essais")
-                
-        study.optimize(
-            multi_objective_function, 
-            n_trials=self.config.n_trials,
-            callbacks=[callback],
-            timeout=600  # 10 minutes maximum
-        )
-        
-        optimization_time = time.time() - start_time
-        
-        # Analyser les résultats
-        best_params = study.best_params
-        best_value = study.best_value
-        
-        # Calculer l'amélioration prédite
-        improvement = None
-        if current_performance is not None:
-            improvement = abs(best_value - current_performance) / max(abs(current_performance), 0.01)
-        
-        # Analyser la convergence
-        values = [trial.value for trial in study.trials if trial.value is not None]
-        convergence_analysis = self._analyze_convergence(values)
-        
-        results = {
-            'best_params': best_params,
-            'best_value': best_value,
-            'predicted_improvement': improvement,
-            'optimization_time': optimization_time,
-            'n_trials': len(study.trials),
-            'convergence': convergence_analysis,
-            'param_importance': self._analyze_param_importance(study),
-            'confidence_score': self._calculate_confidence(study)
-        }
-        
-        return results
-    
-    def _predict_stability(self, params: Dict[str, float]) -> float:
-        """Prédit la stabilité basée sur les paramètres."""
-        # Heuristique simple pour la stabilité
-        # Plus les paramètres sont équilibrés, plus c'est stable
-        values = list(params.values())
-        if len(values) <= 1:
-            return 1.0
-            
-        normalized_values = np.array(values) / np.max(values)
-        variance = np.var(normalized_values)
-        return max(0, 1 - variance)
-    
-    def _predict_resource_efficiency(self, params: Dict[str, float]) -> float:
-        """Prédit l'efficacité des ressources."""
-        # Heuristique basée sur des paramètres connus
-        efficiency_score = 1.0
-        
-        # Pénaliser les valeurs extrêmes qui consomment plus de ressources
-        for param_name, value in params.items():
-            if 'workers' in param_name.lower() or 'threads' in param_name.lower():
-                # Trop de workers = moins efficace
-                if value > 16:
-                    efficiency_score *= 0.9
-            elif 'cache_size' in param_name.lower():
-                # Cache trop grand = moins efficace
-                if value > 1000:
-                    efficiency_score *= 0.95
-                    
-        return efficiency_score
-    
-    def _analyze_convergence(self, values: List[float]) -> Dict[str, Any]:
-        """Analyse la convergence de l'optimisation."""
-        if len(values) < 10:
-            return {"status": "insufficient_data"}
-            
-        # Diviser en segments pour analyser la convergence
-        segment_size = len(values) // 4
-        segments = [
-            values[i:i+segment_size] 
-            for i in range(0, len(values), segment_size)
-            if len(values[i:i+segment_size]) >= 3
-        ]
-        
-        if len(segments) < 2:
-            return {"status": "insufficient_segments"}
-        
-        # Calculer l'amélioration entre segments
-        segment_bests = [min(segment) if self.config.target_metric != "quality" else max(segment) 
-                        for segment in segments]
-        
-        improvements = []
-        for i in range(1, len(segment_bests)):
-            improvement = abs(segment_bests[i] - segment_bests[i-1]) / abs(segment_bests[i-1])
-            improvements.append(improvement)
-        
-        # Détermine le statut de convergence
-        recent_improvement = np.mean(improvements[-2:]) if len(improvements) >= 2 else improvements[-1]
-        
-        if recent_improvement < 0.01:
-            status = "converged"
-        elif recent_improvement < 0.05:
-            status = "converging"
-        else:
-            status = "improving"
-            
-        return {
-            "status": status,
-            "recent_improvement": recent_improvement,
-            "total_improvement": abs(segment_bests[-1] - segment_bests[0]) / abs(segment_bests[0]),
-            "stability": 1 - np.std(improvements) if improvements else 1.0
-        }
-    
-    def _analyze_param_importance(self, study) -> Dict[str, float]:
-        """Analyse l'importance des paramètres dans l'étude Optuna."""
-        try:
-            importance = optuna.importance.get_param_importances(study)
-            return {k: round(v, 4) for k, v in importance.items()}
-        except Exception as e:
-            logger.warning(f"Impossible de calculer l'importance des paramètres: {e}")
-            return {}
-    
-    def _calculate_confidence(self, study) -> float:
-        """Calcule un score de confiance pour les résultats."""
-        n_trials = len(study.trials)
-        completed_trials = len([t for t in study.trials if t.state == optuna.trial.TrialState.COMPLETE])
-        
-        # Score basé sur le nombre d'essais et la convergence
-        completion_rate = completed_trials / max(n_trials, 1)
-        trial_score = min(1.0, completed_trials / 50)  # Plateau à 50 essais
-        
-        confidence = (completion_rate * 0.3 + trial_score * 0.7)
-        return round(confidence, 3)
-        
-=======
             prediction = self.predict(X)[0]
 
             return prediction
@@ -461,7 +267,6 @@
 
         return study.best_params
 
->>>>>>> 463d52ab
     def save_optimizer(self, path: Path):
         """Sauvegarde l'optimiseur."""
         path = Path(path)
@@ -497,151 +302,17 @@
         with open(path / "metadata.json", "r") as f:
             metadata = json.load(f)
             self.param_importance = metadata["param_importance"]
-<<<<<<< HEAD
-            
-    def suggest_improvements(
-        self,
-        current_params: Dict[str, float],
-        confidence_threshold: float = 0.7,
-        max_suggestions: int = 5
-    ) -> List[Dict[str, Any]]:
-        """
-        Suggère des améliorations de paramètres avec analyse de confiance.
-        
+
+    def suggest_improvements(self, current_params: Dict[str, float]) -> List[str]:
+        """
+        Suggère des améliorations de paramètres.
+
         Args:
             current_params: Paramètres actuels
-            confidence_threshold: Seuil de confiance minimum pour les suggestions
-            max_suggestions: Nombre maximum de suggestions à retourner
-            
-=======
-
-    def suggest_improvements(self, current_params: Dict[str, float]) -> List[str]:
-        """
-        Suggère des améliorations de paramètres.
-
-        Args:
-            current_params: Paramètres actuels
-
->>>>>>> 463d52ab
+
         Returns:
-            Liste de suggestions avec scores de confiance et impact estimé
-        """
-<<<<<<< HEAD
-        try:
-            if not current_params:
-                logger.warning("Aucun paramètre fourni pour les suggestions")
-                return []
-                
-            suggestions = []
-            
-            # Prédire la performance actuelle
-            current_X = np.array([[v for v in current_params.values()]])
-            
-            if self.model is None:
-                logger.warning("Modèle non entraîné, suggestions basiques seulement")
-                return self._get_basic_suggestions(current_params)
-                
-            current_perf = self.predict(current_X)[0]
-            logger.info(f"Performance actuelle estimée: {current_perf:.3f}")
-            
-            # Tester différentes variations avec analyse d'impact
-            param_names = list(current_params.keys())
-            multipliers = [0.8, 0.9, 1.1, 1.2, 1.5, 2.0]  # Différents facteurs à tester
-            
-            for param_name in param_names:
-                current_value = current_params[param_name]
-                
-                # Éviter les modifications sur des paramètres critiques
-                if current_value == 0:
-                    continue
-                    
-                best_improvement = None
-                best_performance = current_perf
-                
-                for multiplier in multipliers:
-                    test_params = current_params.copy()
-                    new_value = current_value * multiplier
-                    
-                    # Valider la plage de valeurs
-                    if new_value < 0 or new_value > 100:  # Limites raisonnables
-                        continue
-                        
-                    test_params[param_name] = new_value
-                    
-                    try:
-                        test_X = np.array([[v for v in test_params.values()]])
-                        predicted_perf = self.predict(test_X)[0]
-                        
-                        improvement = predicted_perf - current_perf
-                        
-                        if improvement > 0.01:  # Amélioration significative
-                            # Calculer la confiance basée sur l'importance du paramètre
-                            importance = self.param_importance.get(param_name, 0.5)
-                            confidence = min(0.95, importance * (1 + improvement))
-                            
-                            if confidence >= confidence_threshold:
-                                suggestion = {
-                                    'parameter': param_name,
-                                    'current_value': current_value,
-                                    'suggested_value': new_value,
-                                    'multiplier': multiplier,
-                                    'expected_improvement': improvement,
-                                    'confidence': confidence,
-                                    'impact_score': improvement * confidence,
-                                    'reasoning': self._generate_reasoning(param_name, multiplier, improvement)
-                                }
-                                
-                                if best_improvement is None or improvement > best_improvement['expected_improvement']:
-                                    best_improvement = suggestion
-                                    
-                    except Exception as e:
-                        logger.warning(f"Erreur lors du test de {param_name}={new_value}: {e}")
-                        continue
-                
-                if best_improvement:
-                    suggestions.append(best_improvement)
-            
-            # Trier par score d'impact et retourner les meilleures suggestions
-            suggestions.sort(key=lambda x: x['impact_score'], reverse=True)
-            top_suggestions = suggestions[:max_suggestions]
-            
-            logger.info(f"Généré {len(top_suggestions)} suggestions de haute qualité")
-            return top_suggestions
-            
-        except Exception as e:
-            logger.error(f"Erreur lors de la génération de suggestions: {e}")
-            return self._get_basic_suggestions(current_params)
-            
-    def _get_basic_suggestions(self, current_params: Dict[str, float]) -> List[Dict[str, Any]]:
-        """Fournit des suggestions basiques quand le modèle n'est pas disponible."""
-        suggestions = []
-        
-        for param_name, value in current_params.items():
-            if value > 0:
-                # Suggestion simple d'optimisation
-                suggestions.append({
-                    'parameter': param_name,
-                    'current_value': value,
-                    'suggested_value': value * 1.1,
-                    'multiplier': 1.1,
-                    'expected_improvement': 0.05,
-                    'confidence': 0.5,
-                    'impact_score': 0.025,
-                    'reasoning': f"Augmentation conservative de 10% pour {param_name}"
-                })
-                
-        return suggestions[:3]  # Limiter aux 3 premiers
-        
-    def _generate_reasoning(self, param_name: str, multiplier: float, improvement: float) -> str:
-        """Génère une explication pour une suggestion."""
-        direction = "augmenter" if multiplier > 1 else "réduire"
-        change_pct = abs((multiplier - 1) * 100)
-        
-        return (
-            f"Recommandé de {direction} {param_name} de {change_pct:.1f}% "
-            f"pour une amélioration estimée de {improvement:.1%}"
-        )
-=======
+            Liste de suggestions
+        """
         suggestions = []
 
         # Prédire la performance actuelle
@@ -674,5 +345,4 @@
                         f"Réduire {param_name} de 20% pour améliorer les performances"
                     )
 
-        return suggestions
->>>>>>> 463d52ab
+        return suggestions