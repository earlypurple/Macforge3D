--- conflicted
+++ resolved
@@ -6,7 +6,7 @@
 import torch.nn as nn
 import torch.nn.functional as F
 import numpy as np
-from typing import Tuple, List, Optional, Dict, Any
+from typing import Tuple, List, Optional, Dict
 import trimesh
 from dataclasses import dataclass
 import logging
@@ -87,13 +87,8 @@
 
 
 class MeshEnhancer:
-<<<<<<< HEAD
-    """Classe principale pour l'amélioration des maillages avec gestion d'erreurs avancée."""
-    
-=======
     """Classe principale pour l'amélioration des maillages."""
 
->>>>>>> 463d52ab
     def __init__(self, config: Optional[MeshEnhancementConfig] = None):
         self.config = config or MeshEnhancementConfig()
 
@@ -109,46 +104,6 @@
             self.decoder.load_state_dict(state_dict["decoder"])
             logger.info("Modèles chargés avec succès")
         except Exception as e:
-<<<<<<< HEAD
-            logger.info(f"Aucun modèle pré-entraîné trouvé ({e}). Utilisation des poids par défaut.")
-            
-        logger.info(f"MeshEnhancer initialisé sur {self.config.device}")
-            
-    def _prepare_mesh(
-        self,
-        mesh: trimesh.Trimesh
-    ) -> Tuple[torch.Tensor, torch.Tensor, float]:
-        """Prépare le maillage pour le traitement avec gestion d'erreurs."""
-        try:
-            # Normaliser les vertices
-            vertices = mesh.vertices.copy()
-            centroid = vertices.mean(axis=0)
-            vertices = vertices - centroid
-            
-            # Calculer l'échelle de manière robuste
-            scale = np.percentile(np.abs(vertices), 95)  # Utiliser le 95e percentile
-            if scale == 0:
-                scale = 1.0
-                logger.warning("Échelle zéro détectée, utilisation de l'échelle par défaut")
-            
-            vertices = vertices / scale
-            
-            # Vérifier les valeurs aberrantes
-            if np.any(np.abs(vertices) > 10):
-                logger.warning("Valeurs aberrantes détectées après normalisation")
-                vertices = np.clip(vertices, -10, 10)
-            
-            # Convertir en tenseurs
-            vertices_tensor = torch.FloatTensor(vertices).to(self.config.device)
-            faces_tensor = torch.LongTensor(mesh.faces).to(self.config.device)
-            
-            return vertices_tensor, faces_tensor, scale
-            
-        except Exception as e:
-            logger.error(f"Erreur lors de la préparation du maillage: {e}")
-            raise RuntimeError(f"Échec de la préparation du maillage: {str(e)}") from e
-        
-=======
             logger.warning(f"Impossible de charger les poids pré-entraînés: {e}")
 
     def _prepare_mesh(self, mesh: trimesh.Trimesh) -> Tuple[torch.Tensor, torch.Tensor]:
@@ -164,7 +119,6 @@
 
         return vertices_tensor, faces_tensor, scale
 
->>>>>>> 463d52ab
     def _compute_edge_lengths(
         self, vertices: torch.Tensor, faces: torch.Tensor
     ) -> torch.Tensor:
@@ -193,13 +147,8 @@
         v0 = torch.index_select(vertices, 0, faces[:, 0])
         v1 = torch.index_select(vertices, 0, faces[:, 1])
         v2 = torch.index_select(vertices, 0, faces[:, 2])
-<<<<<<< HEAD
-        
-        face_normals = torch.linalg.cross(v1 - v0, v2 - v0)
-=======
 
         face_normals = torch.cross(v1 - v0, v2 - v0)
->>>>>>> 463d52ab
         face_normals = F.normalize(face_normals, dim=1)
 
         return face_normals
@@ -328,1114 +277,6 @@
         weight: float = 0.5,
         iterations: int = 1,
     ) -> torch.Tensor:
-<<<<<<< HEAD
-        """
-        Lisse les vertices du maillage de manière optimisée.
-        
-        Utilise une approche sparse pour éviter les gros besoins mémoire.
-        """
-        device = vertices.device
-        n_vertices = vertices.shape[0]
-        
-        # Construire la liste d'adjacence de manière plus efficace
-        edges = []
-        for face in faces:
-            for i in range(3):
-                v0, v1 = face[i].item(), face[(i+1)%3].item()
-                if v0 != v1:  # Éviter les auto-références
-                    edges.append((min(v0, v1), max(v0, v1)))
-        
-        # Éliminer les doublons et créer un dictionnaire d'adjacence
-        edges = list(set(edges))
-        adjacency_dict = {}
-        
-        for v0, v1 in edges:
-            if v0 not in adjacency_dict:
-                adjacency_dict[v0] = []
-            if v1 not in adjacency_dict:
-                adjacency_dict[v1] = []
-            adjacency_dict[v0].append(v1)
-            adjacency_dict[v1].append(v0)
-        
-        # Appliquer le lissage de manière itérative
-        smoothed = vertices.clone()
-        
-        for iteration in range(iterations):
-            new_vertices = smoothed.clone()
-            
-            # Traitement vectorisé par batches pour l'efficacité
-            batch_size = min(1000, n_vertices)
-            
-            for start_idx in range(0, n_vertices, batch_size):
-                end_idx = min(start_idx + batch_size, n_vertices)
-                batch_indices = range(start_idx, end_idx)
-                
-                # Calculer les moyennes des voisins pour ce batch
-                neighbor_averages = torch.zeros((end_idx - start_idx, 3), device=device)
-                
-                for i, vertex_idx in enumerate(batch_indices):
-                    if vertex_idx in adjacency_dict:
-                        neighbors = adjacency_dict[vertex_idx]
-                        if neighbors:
-                            neighbor_positions = smoothed[neighbors]
-                            neighbor_averages[i] = neighbor_positions.mean(dim=0)
-                        else:
-                            neighbor_averages[i] = smoothed[vertex_idx]
-                    else:
-                        neighbor_averages[i] = smoothed[vertex_idx]
-                
-                # Appliquer le lissage avec interpolation
-                original_batch = vertices[start_idx:end_idx]
-                smoothed_batch = smoothed[start_idx:end_idx]
-                
-                # Facteur de lissage adaptatif basé sur la courbure locale
-                adaptive_weight = self._compute_adaptive_weight(
-                    smoothed_batch, neighbor_averages, weight
-                )
-                
-                new_vertices[start_idx:end_idx] = (
-                    (1 - adaptive_weight) * original_batch + 
-                    adaptive_weight * neighbor_averages
-                )
-            
-            smoothed = new_vertices
-            
-        return smoothed
-    
-    def _compute_adaptive_weight(
-        self, 
-        vertices: torch.Tensor, 
-        neighbors: torch.Tensor, 
-        base_weight: float
-    ) -> torch.Tensor:
-        """
-        Calcule un poids de lissage adaptatif basé sur la courbure locale.
-        
-        Args:
-            vertices: Positions des vertices originaux
-            neighbors: Moyennes des voisins
-            base_weight: Poids de base
-            
-        Returns:
-            Poids adaptatifs pour chaque vertex
-        """
-        # Calculer la distance aux voisins (mesure de courbure)
-        distances = torch.norm(vertices - neighbors, dim=1)
-        
-        # Normaliser les distances
-        max_dist = distances.max()
-        if max_dist > 0:
-            normalized_distances = distances / max_dist
-        else:
-            normalized_distances = torch.zeros_like(distances)
-        
-        # Poids adaptatif: moins de lissage dans les zones de haute courbure
-        adaptive_weights = base_weight * (1 - 0.5 * normalized_distances)
-        
-        return adaptive_weights.unsqueeze(1)
-    
-    def edge_preserving_smooth(
-        self,
-        vertices: torch.Tensor,
-        faces: torch.Tensor,
-        iterations: int = 3,
-        lambda_factor: float = 0.5,
-        mu_factor: float = -0.53,
-        edge_threshold: float = 0.1
-    ) -> torch.Tensor:
-        """
-        Lissage préservant les arêtes utilisant l'algorithme de Taubin.
-        
-        Args:
-            vertices: Positions des vertices
-            faces: Faces du maillage
-            iterations: Nombre d'itérations
-            lambda_factor: Facteur de lissage positif
-            mu_factor: Facteur de correction négatif
-            edge_threshold: Seuil pour la détection d'arêtes
-            
-        Returns:
-            Vertices lissés avec préservation des arêtes
-        """
-        device = vertices.device
-        n_vertices = vertices.shape[0]
-        result = vertices.clone()
-        
-        # Construire la matrice de connectivité
-        adjacency_dict = self._build_adjacency_dict(faces)
-        
-        # Détecter les arêtes importantes
-        edge_vertices = self._detect_edge_vertices(vertices, faces, adjacency_dict, edge_threshold)
-        
-        for iteration in range(iterations):
-            # Étape 1: Lissage avec lambda
-            smoothed = self._apply_laplacian_smoothing(
-                result, adjacency_dict, lambda_factor, edge_vertices
-            )
-            
-            # Étape 2: Correction avec mu (facteur négatif)
-            result = self._apply_laplacian_smoothing(
-                smoothed, adjacency_dict, mu_factor, edge_vertices
-            )
-        
-        return result
-    
-    def _build_adjacency_dict(self, faces: torch.Tensor) -> Dict[int, List[int]]:
-        """Construit un dictionnaire d'adjacence optimisé."""
-        adjacency_dict = {}
-        
-        # Traitement vectorisé des faces
-        edges = []
-        for face in faces:
-            for i in range(3):
-                v0, v1 = face[i].item(), face[(i+1)%3].item()
-                if v0 != v1:
-                    edges.append((min(v0, v1), max(v0, v1)))
-        
-        # Éliminer les doublons
-        edges = list(set(edges))
-        
-        # Construire le dictionnaire
-        for v0, v1 in edges:
-            if v0 not in adjacency_dict:
-                adjacency_dict[v0] = []
-            if v1 not in adjacency_dict:
-                adjacency_dict[v1] = []
-            adjacency_dict[v0].append(v1)
-            adjacency_dict[v1].append(v0)
-        
-        return adjacency_dict
-    
-    def _detect_edge_vertices(
-        self,
-        vertices: torch.Tensor,
-        faces: torch.Tensor,
-        adjacency_dict: Dict[int, List[int]],
-        threshold: float
-    ) -> torch.Tensor:
-        """
-        Détecte les vertices sur les arêtes importantes du maillage avec optimisation vectorielle.
-        
-        Args:
-            vertices: Positions des vertices
-            faces: Faces du maillage
-            adjacency_dict: Dictionnaire d'adjacence
-            threshold: Seuil de détection d'arêtes
-            
-        Returns:
-            Masque booléen des vertices d'arêtes
-        """
-        n_vertices = vertices.shape[0]
-        edge_mask = torch.zeros(n_vertices, dtype=torch.bool, device=vertices.device)
-        
-        # Créer un mapping vertex -> faces pour optimiser la recherche
-        vertex_to_faces = {v: [] for v in range(n_vertices)}
-        for face_idx, face in enumerate(faces):
-            for vertex_idx in face:
-                vertex_to_faces[vertex_idx.item()].append(face_idx)
-        
-        # Calculer toutes les normales de faces d'un coup
-        v0 = vertices[faces[:, 0]]
-        v1 = vertices[faces[:, 1]]
-        v2 = vertices[faces[:, 2]]
-        
-        face_normals = torch.linalg.cross(v1 - v0, v2 - v0)
-        face_normals = torch.nn.functional.normalize(face_normals, dim=1)
-        
-        # Analyser chaque vertex en batch pour l'efficacité
-        batch_size = min(1000, n_vertices)
-        
-        for start_idx in range(0, n_vertices, batch_size):
-            end_idx = min(start_idx + batch_size, n_vertices)
-            
-            for vertex_idx in range(start_idx, end_idx):
-                if vertex_idx in adjacency_dict and len(adjacency_dict[vertex_idx]) >= 3:
-                    adjacent_faces = vertex_to_faces[vertex_idx]
-                    
-                    if len(adjacent_faces) >= 2:
-                        # Obtenir les normales des faces adjacentes
-                        adjacent_normals = face_normals[adjacent_faces]
-                        
-                        # Calculer l'angle maximum entre les normales de manière vectorielle
-                        if len(adjacent_normals) >= 2:
-                            # Calculer tous les produits scalaires
-                            dot_products = torch.mm(adjacent_normals, adjacent_normals.t())
-                            dot_products = torch.clamp(dot_products, -1.0, 1.0)
-                            
-                            # Obtenir l'angle maximum (ignorer la diagonale)
-                            mask = ~torch.eye(len(adjacent_normals), dtype=torch.bool, device=vertices.device)
-                            if mask.sum() > 0:
-                                min_dot = torch.min(dot_products[mask])
-                                max_angle = torch.acos(min_dot)
-                                
-                                if max_angle > threshold:
-                                    edge_mask[vertex_idx] = True
-        
-        return edge_mask
-    
-    def _apply_laplacian_smoothing(
-        self,
-        vertices: torch.Tensor,
-        adjacency_dict: Dict[int, List[int]],
-        weight: float,
-        edge_vertices: torch.Tensor
-    ) -> torch.Tensor:
-        """
-        Applique le lissage laplacien avec préservation des arêtes.
-        
-        Args:
-            vertices: Positions des vertices
-            adjacency_dict: Dictionnaire d'adjacence
-            weight: Poids de lissage
-            edge_vertices: Masque des vertices d'arêtes
-            
-        Returns:
-            Vertices lissés
-        """
-        device = vertices.device
-        n_vertices = vertices.shape[0]
-        result = vertices.clone()
-        
-        # Traitement par batches pour l'efficacité
-        batch_size = min(1000, n_vertices)
-        
-        for start_idx in range(0, n_vertices, batch_size):
-            end_idx = min(start_idx + batch_size, n_vertices)
-            
-            for vertex_idx in range(start_idx, end_idx):
-                if vertex_idx in adjacency_dict:
-                    neighbors = adjacency_dict[vertex_idx]
-                    if neighbors:
-                        # Calculer la moyenne des voisins
-                        neighbor_positions = vertices[neighbors]
-                        laplacian = neighbor_positions.mean(dim=0) - vertices[vertex_idx]
-                        
-                        # Réduire le lissage sur les arêtes importantes
-                        edge_weight = weight
-                        if edge_vertices[vertex_idx]:
-                            edge_weight *= 0.1  # Réduire fortement le lissage sur les arêtes
-                        
-                        result[vertex_idx] = vertices[vertex_idx] + edge_weight * laplacian
-        
-        return result
-    
-    def adaptive_mesh_enhancement(
-        self,
-        mesh: trimesh.Trimesh,
-        quality_target: float = 0.8,
-        max_iterations: int = 5
-    ) -> Tuple[trimesh.Trimesh, Dict[str, Any]]:
-        """
-        Amélioration adaptative du maillage basée sur la qualité cible.
-        
-        Args:
-            mesh: Maillage à améliorer
-            quality_target: Qualité cible (0-1)
-            max_iterations: Nombre maximum d'itérations
-            
-        Returns:
-            Tuple (maillage amélioré, métriques)
-        """
-        current_mesh = mesh.copy()
-        iteration_metrics = []
-        
-        for iteration in range(max_iterations):
-            # Analyser la qualité actuelle
-            quality_metrics = self._analyze_mesh_quality(current_mesh)
-            current_quality = quality_metrics['overall_quality']
-            
-            iteration_metrics.append({
-                'iteration': iteration,
-                'quality': current_quality,
-                'vertex_count': len(current_mesh.vertices),
-                'face_count': len(current_mesh.faces)
-            })
-            
-            # Vérifier si la qualité cible est atteinte
-            if current_quality >= quality_target:
-                logger.info(f"Qualité cible atteinte à l'itération {iteration}")
-                break
-            
-            # Appliquer des améliorations ciblées
-            if quality_metrics['edge_length_variance'] > 0.5:
-                current_mesh = self._regularize_edge_lengths(current_mesh)
-            
-            if quality_metrics['face_aspect_ratio'] > 2.0:
-                current_mesh = self._improve_face_quality(current_mesh)
-            
-            if quality_metrics['normal_consistency'] < 0.8:
-                current_mesh = self._fix_normal_consistency(current_mesh)
-            
-            # Lissage léger pour améliorer la qualité générale
-            vertices, faces, scale = self._prepare_mesh(current_mesh)
-            smoothed_vertices = self._smooth_vertices(vertices, faces, weight=0.3, iterations=1)
-            
-            # Restaurer l'échelle
-            smoothed_vertices = smoothed_vertices * scale
-            current_mesh = trimesh.Trimesh(
-                vertices=smoothed_vertices.cpu().numpy(),
-                faces=current_mesh.faces
-            )
-        
-        final_metrics = {
-            'iterations_performed': len(iteration_metrics),
-            'initial_quality': iteration_metrics[0]['quality'] if iteration_metrics else 0,
-            'final_quality': iteration_metrics[-1]['quality'] if iteration_metrics else 0,
-            'quality_improvement': (iteration_metrics[-1]['quality'] - iteration_metrics[0]['quality']) if len(iteration_metrics) > 1 else 0,
-            'iteration_details': iteration_metrics
-        }
-        
-        return current_mesh, final_metrics
-    
-    def _analyze_mesh_quality(self, mesh: trimesh.Trimesh) -> Dict[str, float]:
-        """Analyse détaillée de la qualité du maillage."""
-        try:
-            # Métriques de base
-            edge_lengths = np.array([np.linalg.norm(mesh.vertices[edge[1]] - mesh.vertices[edge[0]]) 
-                                   for edge in mesh.edges])
-            edge_length_variance = np.var(edge_lengths) / (np.mean(edge_lengths) ** 2) if len(edge_lengths) > 0 else 0
-            
-            # Ratio d'aspect des faces
-            face_areas = mesh.area_faces
-            face_perimeters = []
-            for face in mesh.faces:
-                perimeter = 0
-                for i in range(3):
-                    edge_vec = mesh.vertices[face[(i+1)%3]] - mesh.vertices[face[i]]
-                    perimeter += np.linalg.norm(edge_vec)
-                face_perimeters.append(perimeter)
-            
-            face_perimeters = np.array(face_perimeters)
-            aspect_ratios = face_perimeters**2 / (4 * np.pi * face_areas + 1e-8)
-            avg_aspect_ratio = np.mean(aspect_ratios)
-            
-            # Cohérence des normales
-            try:
-                normal_consistency = 1.0 - np.std(mesh.face_normals.flatten())
-            except:
-                normal_consistency = 0.5
-            
-            # Qualité globale (combinaison pondérée)
-            overall_quality = (
-                0.4 * max(0, 1 - edge_length_variance) +
-                0.3 * max(0, 1 - (avg_aspect_ratio - 1) / 2) +
-                0.3 * normal_consistency
-            )
-            
-            return {
-                'edge_length_variance': edge_length_variance,
-                'face_aspect_ratio': avg_aspect_ratio,
-                'normal_consistency': normal_consistency,
-                'overall_quality': max(0, min(1, overall_quality))
-            }
-        except Exception as e:
-            logger.warning(f"Erreur lors de l'analyse de qualité: {e}")
-            return {
-                'edge_length_variance': 1.0,
-                'face_aspect_ratio': 3.0,
-                'normal_consistency': 0.0,
-                'overall_quality': 0.0
-            }
-    
-    def gpu_accelerated_enhancement(
-        self,
-        mesh: trimesh.Trimesh,
-        enhancement_strength: float = 0.5
-    ) -> trimesh.Trimesh:
-        """
-        Amélioration accélérée par GPU pour les gros maillages.
-        
-        Args:
-            mesh: Maillage à améliorer
-            enhancement_strength: Force de l'amélioration (0-1)
-            
-        Returns:
-            Maillage amélioré
-        """
-        if not torch.cuda.is_available():
-            logger.warning("GPU non disponible, utilisation du CPU")
-            return self.enhance_mesh(mesh)
-        
-        try:
-            # Préparer les données sur GPU
-            vertices, faces, scale = self._prepare_mesh(mesh)
-            vertices = vertices.cuda()
-            faces = faces.cuda()
-            
-            # Optimisations GPU
-            with torch.cuda.amp.autocast():  # Utiliser la précision mixte
-                # Lissage adaptatif
-                smoothed_vertices = self._gpu_adaptive_smoothing(vertices, faces, enhancement_strength)
-            
-            # Retourner sur CPU et restaurer l'échelle
-            enhanced_vertices = smoothed_vertices.cpu() * scale
-            
-            return trimesh.Trimesh(
-                vertices=enhanced_vertices.numpy(),
-                faces=mesh.faces
-            )
-            
-        except Exception as e:
-            logger.error(f"Erreur GPU, fallback CPU: {e}")
-            return self.enhance_mesh(mesh)
-    
-    def _gpu_adaptive_smoothing(
-        self,
-        vertices: torch.Tensor,
-        faces: torch.Tensor,
-        strength: float
-    ) -> torch.Tensor:
-        """Lissage adaptatif optimisé GPU."""
-        # Construction rapide du graphe d'adjacence sur GPU
-        edges = torch.stack([
-            torch.cat([faces[:, [0, 1]], faces[:, [1, 2]], faces[:, [2, 0]]]),
-            torch.cat([faces[:, [1, 0]], faces[:, [2, 1]], faces[:, [0, 2]]])
-        ], dim=1).reshape(-1, 2)
-        
-        # Suppression des doublons
-        edges_sorted = torch.sort(edges, dim=1)[0]
-        edges_unique = torch.unique(edges_sorted, dim=0)
-        
-        # Lissage par convolution 1D optimisée
-        smoothed = vertices.clone()
-        
-        for _ in range(2):  # Quelques itérations
-            vertex_sums = torch.zeros_like(vertices)
-            vertex_counts = torch.zeros(vertices.shape[0], device=vertices.device)
-            
-            # Accumulation rapide avec scatter_add
-            vertex_sums.scatter_add_(0, edges_unique[:, 0:1].expand(-1, 3), vertices[edges_unique[:, 1]])
-            vertex_sums.scatter_add_(0, edges_unique[:, 1:2].expand(-1, 3), vertices[edges_unique[:, 0]])
-            
-            vertex_counts.scatter_add_(0, edges_unique[:, 0], torch.ones_like(edges_unique[:, 0], dtype=torch.float32))
-            vertex_counts.scatter_add_(0, edges_unique[:, 1], torch.ones_like(edges_unique[:, 1], dtype=torch.float32))
-            
-            # Moyennage avec protection contre division par zéro
-            valid_mask = vertex_counts > 0
-            neighbor_means = torch.zeros_like(vertices)
-            neighbor_means[valid_mask] = vertex_sums[valid_mask] / vertex_counts[valid_mask, None]
-            
-            # Application du lissage adaptatif
-            smoothed = (1 - strength) * smoothed + strength * neighbor_means
-        
-        return smoothed
-    
-    def quality_analysis_detailed(
-        self,
-        mesh: trimesh.Trimesh,
-        return_recommendations: bool = True
-    ) -> Dict[str, Any]:
-        """
-        Analyse détaillée de la qualité du maillage avec recommandations.
-        
-        Args:
-            mesh: Maillage à analyser
-            return_recommendations: Si True, inclut des recommandations
-            
-        Returns:
-            Rapport d'analyse détaillé
-        """
-        try:
-            # Analyse de base
-            basic_metrics = self._analyze_mesh_quality(mesh)
-            
-            # Analyses supplémentaires
-            detailed_analysis = {
-                'basic_metrics': basic_metrics,
-                'vertex_analysis': self._analyze_vertices(mesh),
-                'face_analysis': self._analyze_faces(mesh),
-                'topology_analysis': self._analyze_topology(mesh),
-                'geometric_analysis': self._analyze_geometry(mesh)
-            }
-            
-            # Score global pondéré
-            overall_score = self._calculate_overall_quality_score(detailed_analysis)
-            detailed_analysis['overall_score'] = overall_score
-            
-            # Recommandations si demandées
-            if return_recommendations:
-                detailed_analysis['recommendations'] = self._generate_quality_recommendations(detailed_analysis)
-            
-            return detailed_analysis
-            
-        except Exception as e:
-            logger.error(f"Erreur lors de l'analyse détaillée: {e}")
-            return {'error': str(e), 'overall_score': 0.0}
-    
-    def edge_detection_advanced(
-        self,
-        mesh: trimesh.Trimesh,
-        detection_method: str = "curvature",
-        sensitivity: float = 0.5
-    ) -> Dict[str, Any]:
-        """
-        Détection avancée des arêtes importantes avec différentes méthodes.
-        
-        Args:
-            mesh: Maillage à analyser
-            detection_method: Méthode de détection ("curvature", "angle", "hybrid")
-            sensitivity: Sensibilité de détection (0-1)
-            
-        Returns:
-            Résultats de détection avec indices des arêtes importantes
-        """
-        try:
-            vertices, faces, scale = self._prepare_mesh(mesh)
-            
-            # Construire le graphe d'adjacence
-            adjacency_dict = {}
-            for face in faces:
-                for i in range(3):
-                    v0, v1 = face[i].item(), face[(i+1)%3].item()
-                    if v0 not in adjacency_dict:
-                        adjacency_dict[v0] = []
-                    if v1 not in adjacency_dict:
-                        adjacency_dict[v1] = []
-                    adjacency_dict[v0].append(v1)
-                    adjacency_dict[v1].append(v0)
-            
-            # Méthodes de détection
-            if detection_method == "curvature":
-                edge_vertices = self._detect_edge_vertices_by_curvature(vertices, faces, adjacency_dict, sensitivity)
-            elif detection_method == "angle":
-                edge_vertices = self._detect_edge_vertices_by_angle(vertices, faces, adjacency_dict, sensitivity)
-            else:  # hybrid
-                edge_curvature = self._detect_edge_vertices_by_curvature(vertices, faces, adjacency_dict, sensitivity * 0.8)
-                edge_angle = self._detect_edge_vertices_by_angle(vertices, faces, adjacency_dict, sensitivity * 1.2)
-                edge_vertices = edge_curvature | edge_angle  # Union des deux méthodes
-            
-            # Statistiques
-            edge_indices = [i for i, is_edge in enumerate(edge_vertices) if is_edge]
-            edge_percentage = (len(edge_indices) / len(vertices)) * 100
-            
-            return {
-                'method': detection_method,
-                'sensitivity': sensitivity,
-                'edge_vertices_indices': edge_indices,
-                'edge_vertices_mask': edge_vertices.cpu().numpy().tolist(),
-                'total_vertices': len(vertices),
-                'edge_vertices_count': len(edge_indices),
-                'edge_percentage': edge_percentage,
-                'detection_quality': self._assess_edge_detection_quality(edge_percentage)
-            }
-            
-        except Exception as e:
-            logger.error(f"Erreur détection arêtes: {e}")
-            return {'error': str(e)}
-    
-    def _detect_edge_vertices_by_curvature(
-        self,
-        vertices: torch.Tensor,
-        faces: torch.Tensor,
-        adjacency_dict: Dict[int, List[int]],
-        sensitivity: float
-    ) -> torch.Tensor:
-        """Détection d'arêtes basée sur la courbure locale."""
-        n_vertices = vertices.shape[0]
-        edge_mask = torch.zeros(n_vertices, dtype=torch.bool, device=vertices.device)
-        
-        # Calculer la courbure locale pour chaque vertex
-        for vertex_idx in range(n_vertices):
-            if vertex_idx in adjacency_dict:
-                neighbors = adjacency_dict[vertex_idx]
-                if len(neighbors) >= 3:
-                    # Calculer le vecteur Laplacien
-                    neighbor_positions = vertices[neighbors]
-                    neighbor_center = neighbor_positions.mean(dim=0)
-                    laplacian = neighbor_center - vertices[vertex_idx]
-                    curvature = torch.norm(laplacian)
-                    
-                    # Seuil adaptatif basé sur la sensibilité
-                    threshold = sensitivity * 0.1  # Ajuster selon les besoins
-                    if curvature > threshold:
-                        edge_mask[vertex_idx] = True
-        
-        return edge_mask
-    
-    def _detect_edge_vertices_by_angle(
-        self,
-        vertices: torch.Tensor,
-        faces: torch.Tensor,
-        adjacency_dict: Dict[int, List[int]],
-        sensitivity: float
-    ) -> torch.Tensor:
-        """Détection d'arêtes basée sur les angles entre faces adjacentes."""
-        return self._detect_edge_vertices(vertices, faces, adjacency_dict, sensitivity * np.pi / 4)
-    
-    def _analyze_vertices(self, mesh: trimesh.Trimesh) -> Dict[str, Any]:
-        """Analyse les propriétés des vertices."""
-        try:
-            vertices = mesh.vertices
-            
-            # Statistiques de distribution
-            centroid = np.mean(vertices, axis=0)
-            distances_to_centroid = np.linalg.norm(vertices - centroid, axis=1)
-            
-            # Détection des vertices isolés
-            vertex_connectivity = {}
-            for face in mesh.faces:
-                for vertex_idx in face:
-                    if vertex_idx not in vertex_connectivity:
-                        vertex_connectivity[vertex_idx] = set()
-                    vertex_connectivity[vertex_idx].update(face)
-                    vertex_connectivity[vertex_idx].discard(vertex_idx)
-            
-            isolated_vertices = [v for v, neighbors in vertex_connectivity.items() if len(neighbors) < 2]
-            
-            return {
-                'count': len(vertices),
-                'centroid': centroid.tolist(),
-                'bounding_box_size': (np.max(vertices, axis=0) - np.min(vertices, axis=0)).tolist(),
-                'avg_distance_to_centroid': np.mean(distances_to_centroid),
-                'isolated_vertices_count': len(isolated_vertices),
-                'connectivity_distribution': {
-                    'min': min(len(neighbors) for neighbors in vertex_connectivity.values()) if vertex_connectivity else 0,
-                    'max': max(len(neighbors) for neighbors in vertex_connectivity.values()) if vertex_connectivity else 0,
-                    'avg': np.mean([len(neighbors) for neighbors in vertex_connectivity.values()]) if vertex_connectivity else 0
-                }
-            }
-        except Exception as e:
-            return {'error': str(e)}
-    
-    def _analyze_faces(self, mesh: trimesh.Trimesh) -> Dict[str, Any]:
-        """Analyse les propriétés des faces."""
-        try:
-            faces = mesh.faces
-            vertices = mesh.vertices
-            
-            # Calcul des aires et périmètres
-            face_areas = []
-            face_perimeters = []
-            aspect_ratios = []
-            
-            for face in faces:
-                v0, v1, v2 = vertices[face]
-                
-                # Aire du triangle
-                area = 0.5 * np.linalg.norm(np.cross(v1 - v0, v2 - v0))
-                face_areas.append(area)
-                
-                # Périmètre
-                perimeter = (
-                    np.linalg.norm(v1 - v0) +
-                    np.linalg.norm(v2 - v1) +
-                    np.linalg.norm(v0 - v2)
-                )
-                face_perimeters.append(perimeter)
-                
-                # Ratio d'aspect (périmètre² / aire)
-                if area > 1e-10:
-                    aspect_ratio = perimeter**2 / (4 * np.pi * area)
-                    aspect_ratios.append(aspect_ratio)
-            
-            return {
-                'count': len(faces),
-                'area_stats': {
-                    'min': min(face_areas) if face_areas else 0,
-                    'max': max(face_areas) if face_areas else 0,
-                    'mean': np.mean(face_areas) if face_areas else 0,
-                    'std': np.std(face_areas) if face_areas else 0
-                },
-                'aspect_ratio_stats': {
-                    'min': min(aspect_ratios) if aspect_ratios else 0,
-                    'max': max(aspect_ratios) if aspect_ratios else 0,
-                    'mean': np.mean(aspect_ratios) if aspect_ratios else 0,
-                    'std': np.std(aspect_ratios) if aspect_ratios else 0
-                },
-                'degenerate_faces': len([r for r in aspect_ratios if r > 10])  # Faces très allongées
-            }
-        except Exception as e:
-            return {'error': str(e)}
-    
-    def _analyze_topology(self, mesh: trimesh.Trimesh) -> Dict[str, Any]:
-        """Analyse la topologie du maillage."""
-        try:
-            # Caractéristique d'Euler pour les surfaces fermées: V - E + F = 2
-            V = len(mesh.vertices)
-            F = len(mesh.faces)
-            
-            # Compter les arêtes uniques
-            edges = set()
-            for face in mesh.faces:
-                for i in range(3):
-                    edge = tuple(sorted([face[i], face[(i+1)%3]]))
-                    edges.add(edge)
-            E = len(edges)
-            
-            euler_characteristic = V - E + F
-            
-            # Vérifier les arêtes non-manifold (partagées par plus de 2 faces)
-            edge_face_count = {}
-            for face_idx, face in enumerate(mesh.faces):
-                for i in range(3):
-                    edge = tuple(sorted([face[i], face[(i+1)%3]]))
-                    if edge not in edge_face_count:
-                        edge_face_count[edge] = 0
-                    edge_face_count[edge] += 1
-            
-            non_manifold_edges = len([e for e, count in edge_face_count.items() if count > 2])
-            boundary_edges = len([e for e, count in edge_face_count.items() if count == 1])
-            
-            return {
-                'vertices': V,
-                'edges': E,
-                'faces': F,
-                'euler_characteristic': euler_characteristic,
-                'is_closed_surface': euler_characteristic == 2 and boundary_edges == 0,
-                'non_manifold_edges': non_manifold_edges,
-                'boundary_edges': boundary_edges,
-                'genus': (2 - euler_characteristic) // 2 if euler_characteristic <= 2 else 0
-            }
-        except Exception as e:
-            return {'error': str(e)}
-    
-    def _analyze_geometry(self, mesh: trimesh.Trimesh) -> Dict[str, Any]:
-        """Analyse les propriétés géométriques."""
-        try:
-            vertices = mesh.vertices
-            
-            # Volume et surface (approximatifs)
-            try:
-                volume = abs(mesh.volume) if hasattr(mesh, 'volume') else 0
-                surface_area = mesh.area if hasattr(mesh, 'area') else sum(mesh.area_faces) if hasattr(mesh, 'area_faces') else 0
-            except:
-                volume = 0
-                surface_area = 0
-            
-            # Boîte englobante
-            min_bounds = np.min(vertices, axis=0)
-            max_bounds = np.max(vertices, axis=0)
-            bbox_size = max_bounds - min_bounds
-            bbox_volume = np.prod(bbox_size)
-            
-            # Compacité (ratio volume/surface)
-            compactness = (volume / (surface_area**1.5)) if surface_area > 0 else 0
-            
-            # Facteur de forme (ratio volume réel / volume boîte englobante)
-            shape_factor = volume / bbox_volume if bbox_volume > 0 else 0
-            
-            return {
-                'volume': volume,
-                'surface_area': surface_area,
-                'bounding_box': {
-                    'min': min_bounds.tolist(),
-                    'max': max_bounds.tolist(),
-                    'size': bbox_size.tolist(),
-                    'volume': bbox_volume
-                },
-                'compactness': compactness,
-                'shape_factor': shape_factor,
-                'volume_to_surface_ratio': volume / surface_area if surface_area > 0 else 0
-            }
-        except Exception as e:
-            return {'error': str(e)}
-    
-    def _calculate_overall_quality_score(self, analysis: Dict[str, Any]) -> float:
-        """Calcule un score de qualité global pondéré."""
-        try:
-            score = 100.0  # Score de base
-            
-            # Pénalités basées sur l'analyse
-            basic = analysis.get('basic_metrics', {})
-            faces = analysis.get('face_analysis', {})
-            topology = analysis.get('topology_analysis', {})
-            
-            # Pénalité pour la variance des longueurs d'arêtes
-            edge_variance = basic.get('edge_length_variance', 0)
-            score -= min(20, edge_variance * 40)
-            
-            # Pénalité pour les ratios d'aspect
-            avg_aspect = faces.get('aspect_ratio_stats', {}).get('mean', 1)
-            score -= min(15, (avg_aspect - 1) * 10)
-            
-            # Pénalité pour les faces dégénérées
-            degenerate = faces.get('degenerate_faces', 0)
-            total_faces = faces.get('count', 1)
-            score -= min(25, (degenerate / total_faces) * 100)
-            
-            # Pénalité pour les problèmes topologiques
-            non_manifold = topology.get('non_manifold_edges', 0)
-            score -= min(20, non_manifold * 5)
-            
-            # Bonus pour surface fermée
-            if topology.get('is_closed_surface', False):
-                score += 5
-            
-            return max(0, min(100, score))
-            
-        except Exception as e:
-            logger.warning(f"Erreur calcul score qualité: {e}")
-            return 0.0
-    
-    def _generate_quality_recommendations(self, analysis: Dict[str, Any]) -> List[str]:
-        """Génère des recommandations basées sur l'analyse."""
-        recommendations = []
-        
-        try:
-            basic = analysis.get('basic_metrics', {})
-            faces = analysis.get('face_analysis', {})
-            topology = analysis.get('topology_analysis', {})
-            vertices = analysis.get('vertex_analysis', {})
-            
-            # Recommandations basées sur les métriques
-            if basic.get('edge_length_variance', 0) > 0.5:
-                recommendations.append("Régulariser les longueurs d'arêtes avec _regularize_edge_lengths")
-            
-            avg_aspect = faces.get('aspect_ratio_stats', {}).get('mean', 1)
-            if avg_aspect > 2.0:
-                recommendations.append("Améliorer la qualité des faces avec _improve_face_quality")
-            
-            degenerate = faces.get('degenerate_faces', 0)
-            if degenerate > 0:
-                recommendations.append(f"Corriger {degenerate} face(s) dégénérée(s)")
-            
-            non_manifold = topology.get('non_manifold_edges', 0)
-            if non_manifold > 0:
-                recommendations.append(f"Réparer {non_manifold} arête(s) non-manifold")
-            
-            isolated = vertices.get('isolated_vertices_count', 0)
-            if isolated > 0:
-                recommendations.append(f"Supprimer {isolated} vertex(vertices) isolé(s)")
-            
-            if not topology.get('is_closed_surface', False):
-                recommendations.append("Fermer la surface si nécessaire")
-            
-            overall_score = analysis.get('overall_score', 100)
-            if overall_score < 70:
-                recommendations.append("Score qualité faible - amélioration générale recommandée")
-            
-            if not recommendations:
-                recommendations.append("Qualité de maillage satisfaisante")
-            
-        except Exception as e:
-            recommendations.append(f"Erreur génération recommandations: {e}")
-        
-        return recommendations
-    
-    def _assess_edge_detection_quality(self, edge_percentage: float) -> str:
-        """Évalue la qualité de la détection d'arêtes."""
-        if edge_percentage < 5:
-            return "Très faible - maillage très lisse"
-        elif edge_percentage < 15:
-            return "Faible - peu d'arêtes détectées"
-        elif edge_percentage < 30:
-            return "Normale - détection équilibrée"
-        elif edge_percentage < 50:
-            return "Élevée - maillage détaillé"
-        else:
-            return "Très élevée - maillage très complexe"
-    
-    def _regularize_edge_lengths(self, mesh: Any) -> Any:
-        """Régularise les longueurs d'arêtes du maillage."""
-        try:
-            # Implementation simple pour les tests
-            # Dans une vraie implementation, on utiliserait les algorithmes de remesh
-            logger.info("Régularisation des longueurs d'arêtes appliquée")
-            return mesh
-        except Exception as e:
-            logger.warning(f"Erreur lors de la régularisation: {e}")
-            return mesh
-    
-    def _improve_face_quality(self, mesh: Any) -> Any:
-        """Améliore la qualité des faces du maillage."""
-        try:
-            logger.info("Amélioration de la qualité des faces appliquée")
-            return mesh
-        except Exception as e:
-            logger.warning(f"Erreur lors de l'amélioration des faces: {e}")
-            return mesh
-    
-    def _fix_normal_consistency(self, mesh: Any) -> Any:
-        """Corrige la consistance des normales."""
-        try:
-            logger.info("Correction de la consistance des normales appliquée")
-            return mesh
-        except Exception as e:
-            logger.warning(f"Erreur lors de la correction des normales: {e}")
-            return mesh
-    
-    def enhance_mesh_quality(self, mesh: Any) -> Any:
-        """Enhance mesh quality using available methods."""
-        try:
-            # Apply regularization steps
-            mesh = self._regularize_edge_lengths(mesh)
-            mesh = self._improve_face_quality(mesh)
-            mesh = self._fix_normal_consistency(mesh)
-            return mesh
-        except Exception as e:
-            logger.warning(f"Erreur lors de l'amélioration de qualité: {e}")
-            return mesh
-    
-    def analyze_quality(self, mesh: Any) -> Dict[str, Any]:
-        """Analyze mesh quality and return metrics."""
-        try:
-            if hasattr(mesh, 'vertices'):
-                vertices = mesh.vertices
-                num_vertices = len(vertices)
-                
-                # Calculate basic quality metrics
-                quality_score = min(1.0, np.log(num_vertices + 1) / 10.0)
-                
-                return {
-                    'overall_score': quality_score,
-                    'vertex_count': num_vertices,
-                    'improvements_applied': ['regularization', 'face_quality', 'normal_consistency'],
-                    'quality_category': 'good' if quality_score > 0.7 else 'moderate'
-                }
-            else:
-                # Mock mesh case
-                return {
-                    'overall_score': 0.0,
-                    'vertex_count': 0,
-                    'improvements_applied': [],
-                    'quality_category': 'unknown'
-                }
-        except Exception as e:
-            logger.warning(f"Erreur lors de l'analyse de qualité: {e}")
-            return {
-                'overall_score': 0.0,
-                'vertex_count': 0,
-                'improvements_applied': [],
-                'quality_category': 'error'
-            }
-
-# Advanced mesh enhancement functions for completeness testing
-def adaptative_enhancement(mesh: Any, target_quality: float = 0.8, max_iterations: int = 10) -> Dict[str, Any]:
-    """
-    Perform adaptive mesh enhancement based on quality analysis.
-    
-    Args:
-        mesh: Input mesh to enhance
-        target_quality: Target quality score (0.0 to 1.0)
-        max_iterations: Maximum enhancement iterations
-        
-    Returns:
-        Enhancement results with metrics
-    """
-    enhancer = MeshEnhancer()
-    current_quality = 0.0
-    iterations = 0
-    enhancement_log = []
-    
-    while current_quality < target_quality and iterations < max_iterations:
-        # Enhance mesh
-        mesh = enhancer.enhance_mesh_quality(mesh)
-        
-        # Analyze quality
-        quality_result = enhancer.analyze_quality(mesh)
-        current_quality = quality_result.get('overall_score', 0.0)
-        
-        enhancement_log.append({
-            'iteration': iterations + 1,
-            'quality_score': current_quality,
-            'improvements': quality_result.get('improvements_applied', [])
-        })
-        
-        iterations += 1
-        
-        if current_quality >= target_quality:
-            break
-    
-    return {
-        'final_mesh': mesh,
-        'final_quality': current_quality,
-        'iterations_used': iterations,
-        'target_reached': current_quality >= target_quality,
-        'enhancement_log': enhancement_log
-    }
-
-def edge_detection(mesh: Any, sensitivity: float = 0.5) -> Dict[str, Any]:
-    """
-    Detect important edges in mesh for preservation during enhancement.
-    
-    Args:
-        mesh: Input mesh
-        sensitivity: Edge detection sensitivity (0.0 to 1.0)
-        
-    Returns:
-        Edge detection results
-    """
-    try:
-        # Simulate edge detection analysis
-        num_vertices = getattr(mesh, 'vertices', np.array([[0,0,0]])).shape[0] if hasattr(mesh, 'vertices') else 100
-        num_edges_detected = int(num_vertices * sensitivity * 0.3)  # Simulate edge detection
-        
-        edge_info = {
-            'total_edges_analyzed': num_vertices * 3,  # Approximate
-            'important_edges_detected': num_edges_detected,
-            'edge_types': {
-                'sharp_edges': int(num_edges_detected * 0.4),
-                'feature_edges': int(num_edges_detected * 0.3),
-                'boundary_edges': int(num_edges_detected * 0.3)
-            },
-            'preservation_recommendations': []
-        }
-        
-        if num_edges_detected > num_vertices * 0.2:
-            edge_info['preservation_recommendations'].append('High edge density - use careful smoothing')
-        
-        if sensitivity > 0.7:
-            edge_info['preservation_recommendations'].append('High sensitivity - preserve fine details')
-        
-        return edge_info
-        
-    except Exception as e:
-        logger.error(f"Error in edge detection: {e}")
-        return {'error': str(e), 'total_edges_analyzed': 0, 'important_edges_detected': 0}
-
-# Additional missing text effect functions for styles_prédéfinis
-def styles_prédéfinis() -> Dict[str, Dict[str, Any]]:
-    """
-    Get predefined text effect styles.
-    
-    Returns:
-        Dictionary of predefined styles with their parameters
-    """
-    return {
-        'moderne': {
-            'effect_type': 'clean',
-            'depth': 5.0,
-            'bevel': True,
-            'smoothing': 0.7,
-            'material': 'metal'
-        },
-        'vintage': {
-            'effect_type': 'weathered',
-            'depth': 8.0,
-            'texture': 'rough',
-            'patina': True,
-            'material': 'bronze'
-        },
-        'futuriste': {
-            'effect_type': 'holographic',
-            'depth': 3.0,
-            'glow': True,
-            'transparency': 0.3,
-            'material': 'glass'
-        },
-        'organique': {
-            'effect_type': 'natural',
-            'depth': 12.0,
-            'irregularity': 0.4,
-            'flowing_edges': True,
-            'material': 'wood'
-        },
-        'industriel': {
-            'effect_type': 'mechanical',
-            'depth': 10.0,
-            'rivets': True,
-            'wear_marks': True,
-            'material': 'steel'
-        },
-        'artistique': {
-            'effect_type': 'sculptural',
-            'depth': 15.0,
-            'hand_crafted': True,
-            'asymmetry': 0.2,
-            'material': 'clay'
-        }
-    }
-=======
         """Lisse les vertices du maillage."""
         adj = torch.zeros(
             (vertices.shape[0], vertices.shape[0]), device=vertices.device
@@ -1459,5 +300,4 @@
             neighbor_sum = torch.mm(adj, smoothed)
             smoothed = (1 - weight) * vertices + weight * neighbor_sum
 
-        return smoothed
->>>>>>> 463d52ab
+        return smoothed