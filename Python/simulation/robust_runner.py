import numpy as np
from typing import Dict, Any, Optional, List
import logging
from dataclasses import dataclass
from datetime import datetime, timedelta
import uuid
import os
from .error_handling import error_handler, SimulationError, ValidationError
import traceback
from ..core.monitoring import PerformanceMonitor, SimulationMetrics
from ..core.resource_manager import ResourceManager, TaskPriority, ResourceLimits
from ..core.smart_cache import SmartCache
from ..core.task_distributor import TaskDistributor, DistributedTask

# Configuration du logging
logging.basicConfig(level=logging.INFO)
logger = logging.getLogger(__name__)

# Initialisation des gestionnaires
performance_monitor = PerformanceMonitor()
performance_monitor.start()

resource_manager = ResourceManager(max_workers=4)

# Initialisation du cache
cache_dir = os.path.join(os.path.expanduser("~"), ".macforge3d", "cache")
os.makedirs(cache_dir, exist_ok=True)
smart_cache = SmartCache(cache_dir, max_size_gb=20.0)

# Initialisation du distributeur de tâches
task_distributor = TaskDistributor()


@dataclass
class SimulationState:
    """État de la simulation."""

    timestamp: datetime
    status: str  # 'preparing', 'running', 'completed', 'failed'
    progress: float
    current_step: str
    memory_usage: float
    warnings: List[str]
    error: Optional[Exception] = None


class RobustSimulationRunner:
    """Exécuteur de simulation avec gestion d'erreurs robuste."""

    def __init__(
        self, max_workers: int = 4, memory_threshold: float = 90.0, timeout: int = 3600
    ):
        """
        Initialise l'exécuteur.

        Args:
            max_workers: Nombre maximum de workers
            memory_threshold: Seuil d'utilisation mémoire en %
            timeout: Timeout en secondes
        """
        self.max_workers = max_workers
        self.memory_threshold = memory_threshold
        self.timeout = timeout
        self.state = SimulationState(
            timestamp=datetime.now(),
            status="preparing",
            progress=0.0,
            current_step="initialisation",
            memory_usage=0.0,
            warnings=[],
        )

    def run_simulation(
        self,
        parameters: Dict[str, Any],
        callback: Optional[callable] = None,
        priority_level: int = 50,
        deadline: Optional[datetime] = None,
        use_cache: bool = True,
        distributed: bool = True,
        optimize_params: bool = True,
    ) -> Dict[str, Any]:
        """
        Exécute une simulation avec gestion d'erreurs et ressources.

        Args:
            parameters: Paramètres de la simulation
            callback: Fonction de callback pour le progrès
            priority_level: Niveau de priorité (0-100)
            deadline: Date limite optionnelle
            use_cache: Utiliser le cache intelligent
            distributed: Utiliser l'exécution distribuée
            optimize_params: Optimiser les paramètres par ML

        Returns:
            Résultats de la simulation
        """
        simulation_id = str(uuid.uuid4())
        start_time = datetime.now()

        # Optimiser les paramètres si demandé
        if optimize_params:
            try:
                optimized = self._optimize_parameters(parameters)
                if optimized.confidence > 0.7:  # Seuil de confiance
                    logger.info("Utilisation des paramètres optimisés")
                    parameters = optimized.parameters
            except Exception as e:
                logger.warning(f"Erreur d'optimisation: {str(e)}")

        # Vérifier le cache
        if use_cache:
            cached_result = smart_cache.get(parameters)
            if cached_result is not None:
                logger.info("Résultat trouvé dans le cache")
                return cached_result

        try:
            # Valider les paramètres
            self._validate_parameters(parameters)

            # Estimer les besoins en ressources
            resource_limits = self._estimate_resource_needs(parameters)

            # Calculer le coût des ressources
            cost_factor = self._calculate_cost_factor(parameters)

            # Créer la priorité
            priority = TaskPriority(
                level=priority_level, deadline=deadline, cost_factor=cost_factor
            )

            # Créer les métriques initiales
            metrics = SimulationMetrics(
                simulation_id=simulation_id,
                start_time=start_time,
                status="pending",
                progress=0.0,
                current_step="préparation",
                memory_usage=0.0,
                processing_time=0.0,
                vertices_processed=0,
                error_count=0,
            )
            performance_monitor.add_simulation_metrics(metrics)

            # Wrapper pour le callback avec monitoring
            def monitored_callback(state):
                if callback:
                    callback(state)
                # Mettre à jour les métriques
                metrics.status = state.status
                metrics.progress = state.progress
                metrics.current_step = state.current_step
                metrics.memory_usage = state.memory_usage
                metrics.processing_time = (datetime.now() - start_time).total_seconds()
                performance_monitor.add_simulation_metrics(metrics)

            # Fonction principale de simulation
            def simulation_task():
                try:
                    # Préparer la simulation
                    self._update_state("running", "préparation")
                    prepared_params = self._prepare_simulation(parameters)

                    # Exécuter la simulation
                    results = error_handler.run_with_recovery(
                        self._run_simulation_steps, prepared_params, monitored_callback
                    )

                    # Valider les résultats
                    self._validate_results(results)

                    return results

                except Exception as e:
                    self._handle_simulation_error(e)
                    raise

            # Choisir l'exécution locale ou distribuée
            if distributed and task_distributor.get_worker_count() > 0:
                # Exécution distribuée
                dist_task = DistributedTask(
                    id=simulation_id,
                    name=f"Simulation_{simulation_id}",
                    worker_id=None,
                    status="pending",
                    parameters=parameters,
                    start_time=start_time,
                    end_time=None,
                )
<<<<<<< HEAD
                
                # Soumettre au distributeur de manière synchrone
                try:
                    # Utiliser une approche synchrone pour la compatibilité
                    result = self._submit_task_sync(dist_task, deadline)
                    
                    # Mettre en cache
                    if use_cache and result:
                        computation_time = (
                            datetime.now() - start_time
                        ).total_seconds()
                        smart_cache.put(
                            parameters,
                            result,
                            computation_time
                        )
                        
                    return result
                except Exception as e:
                    logger.warning(f"Échec de l'exécution distribuée: {e}")
                    # Fallback vers l'exécution locale
                    distributed = False
                
=======

                # Soumettre au distributeur
                result = await task_distributor.submit_and_wait(
                    dist_task, timeout=deadline
                )

                # Mettre en cache
                if use_cache and result:
                    computation_time = (datetime.now() - start_time).total_seconds()
                    smart_cache.put(parameters, result, computation_time)

                return result

>>>>>>> 463d52ab
            else:
                # Exécution locale
                task_id = resource_manager.submit_task(
                    name=f"Simulation_{simulation_id}",
                    function=simulation_task,
                    priority=priority,
                    resource_limits=resource_limits,
                )

                # Attendre et surveiller la tâche
                while True:
                    task = resource_manager.get_task_status(task_id)
                    if not task:
                        raise SimulationError("Tâche perdue", "TASK_LOST")

                    if task.status == "completed":
                        # Mettre à jour les métriques finales
                        metrics.status = "completed"
                        metrics.progress = 1.0
                        metrics.processing_time = (
                            datetime.now() - start_time
                        ).total_seconds()

                        # Mettre en cache
                        if use_cache:
                            smart_cache.put(
                                parameters, task.result, metrics.processing_time
                            )

                        if "mesh" in task.result:
                            metrics.vertices_processed = len(
                                task.result["mesh"].get("vertices", [])
                            )
                        performance_monitor.add_simulation_metrics(metrics)

                        # Mettre à jour l'optimiseur
                        self._update_optimizer(parameters, task.result, metrics)

                        return task.result

                    elif task.status == "failed":
                        # Propager l'erreur
                        metrics.status = "failed"
                        metrics.error_count += 1
                        performance_monitor.add_simulation_metrics(metrics)
                        raise task.error or SimulationError(
                            "Échec de la simulation", "TASK_FAILED"
                        )

                    # Vérifier le deadline
                    if deadline and datetime.now() > deadline:
                        resource_manager.cancel_task(task_id)
                        raise SimulationError("Deadline dépassé", "DEADLINE_EXCEEDED")

                    time.sleep(0.1)

        except Exception as e:
            self._handle_simulation_error(e)
            # Mettre à jour les métriques d'erreur
            metrics.status = "failed"
            metrics.error_count += 1
            metrics.processing_time = (datetime.now() - start_time).total_seconds()
            performance_monitor.add_simulation_metrics(metrics)
            raise

    def _estimate_resource_needs(self, parameters: Dict[str, Any]) -> ResourceLimits:
        """Estime les besoins en ressources d'une simulation."""
        # Estimation basée sur la résolution du maillage
        mesh_size = parameters.get("mesh_resolution", 10000)

        # Formules empiriques
        cpu_percent = min(25 + (mesh_size / 10000) * 10, 90)
        memory_gb = max(1.0, (mesh_size * 24) / (1024 * 1024))  # 24 bytes par vertex

        # GPU si nécessaire
        gpu_memory = None
        if mesh_size > 100000:
            gpu_memory = max(1.0, memory_gb * 0.5)  # 50% de la RAM

        return ResourceLimits(
            max_cpu_percent=cpu_percent,
            max_memory_gb=memory_gb,
            max_gpu_memory_gb=gpu_memory,
            io_priority=0,
        )

    def _calculate_cost_factor(self, parameters: Dict[str, Any]) -> float:
        """Calcule le facteur de coût d'une simulation."""
        base_cost = 1.0

        # Facteurs multiplicateurs
        if parameters.get("mesh_resolution", 0) > 100000:
            base_cost *= 1.5

        if parameters.get("material") in ["ABS", "PETG"]:
            base_cost *= 1.2

        return base_cost

    def _optimize_parameters(self, parameters: Dict[str, Any]) -> OptimizationResult:
        """Optimise les paramètres de simulation."""
        # Définir l'espace des paramètres
        parameter_space = {
            "mesh_resolution": (int, (1000, 1000000)),
            "temperature": (float, (150.0, 300.0)),
            "pressure": (float, (0.1, 10.0)),
            "material": (str, ["PLA", "ABS", "PETG"]),
        }

        # Définir les objectifs
        goals = [
            OptimizationGoal(
                metric_name="quality_score",
                direction="maximize",
                weight=1.0,
                constraint_min=0.7,
            ),
            OptimizationGoal(
                metric_name="processing_time",
                direction="minimize",
                weight=0.5,
                constraint_max=3600,
            ),
            OptimizationGoal(
                metric_name="memory_usage",
                direction="minimize",
                weight=0.3,
                constraint_max=16000,  # MB
            ),
        ]

        # Créer ou récupérer l'optimiseur
        if not hasattr(self, "_ml_optimizer"):
            history_file = os.path.join(
                os.path.expanduser("~"), ".macforge3d", "optimization_history.csv"
            )
            self._ml_optimizer = MLOptimizer(parameter_space, goals, history_file)

        # Optimiser
        return self._ml_optimizer.optimize(n_trials=100, timeout=60)

    def _update_optimizer(
        self,
        parameters: Dict[str, Any],
        results: Dict[str, Any],
        metrics: SimulationMetrics,
    ):
        """Met à jour l'optimiseur avec les résultats."""
        if not hasattr(self, "_ml_optimizer"):
            return

        # Calculer les métriques pour l'optimisation
        optimization_metrics = {
            "quality_score": self._calculate_quality_score(results),
            "processing_time": metrics.processing_time,
            "memory_usage": metrics.memory_usage,
        }

        # Mettre à jour l'historique
        self._ml_optimizer.add_result(parameters, optimization_metrics)

    def _calculate_quality_score(self, results: Dict[str, Any]) -> float:
        """Calcule un score de qualité pour les résultats."""
        score = 0.0

        try:
            # Vérifier la géométrie
            if "mesh" in results:
                mesh = results["mesh"]
                n_vertices = len(mesh.get("vertices", []))
                n_faces = len(mesh.get("faces", []))

                if n_vertices > 0 and n_faces > 0:
                    # Ratio vertices/faces optimal
                    ratio = n_faces / n_vertices
                    score += min(1.0, ratio / 2.0)

                    # Complexité du maillage
                    complexity = np.log10(n_vertices) / 6.0  # max pour 1M vertices
                    score += min(1.0, complexity)

            # Vérifier l'analyse thermique
            if "thermal" in results:
                thermal = results["thermal"]
                if "temperature" in thermal:
                    temps = thermal["temperature"]
                    if isinstance(temps, (list, np.ndarray)) and len(temps) > 0:
                        # Variation de température
                        temp_range = np.ptp(temps)
                        score += min(1.0, temp_range / 100.0)

            # Vérifier l'analyse structurelle
            if "structural" in results:
                structural = results["structural"]
                if "stress" in structural:
                    stress = structural["stress"]
                    if isinstance(stress, (list, np.ndarray)) and len(stress) > 0:
                        # Niveau de stress moyen
                        mean_stress = np.mean(stress)
                        score += 1.0 - min(1.0, mean_stress / 100.0)

            # Normaliser le score final
            return score / 4.0  # 4 composantes maximum

        except Exception as e:
            logger.warning(f"Erreur calcul score qualité: {str(e)}")
            return 0.0

    def _validate_parameters(self, parameters: Dict[str, Any]):
        """Valide les paramètres de simulation."""
        required_params = {
            "material": (str, ["PLA", "ABS", "PETG"]),
            "temperature": (float, (150.0, 300.0)),
            "pressure": (float, (0.1, 10.0)),
            "mesh_resolution": (int, (1000, 1000000)),
        }

        for param, (param_type, constraints) in required_params.items():
            if param not in parameters:
                raise ValidationError(
                    f"Paramètre manquant: {param}",
                    "PARAM_MISSING",
                    {"parameter": param},
                )

            value = parameters[param]
            if not isinstance(value, param_type):
                raise ValidationError(
                    f"Type invalide pour {param}: {type(value)}",
                    "PARAM_TYPE",
                    {"parameter": param, "expected": param_type.__name__},
                )

            if isinstance(constraints, list):
                if value not in constraints:
                    raise ValidationError(
                        f"Valeur invalide pour {param}: {value}",
                        "PARAM_VALUE",
                        {"parameter": param, "allowed": constraints},
                    )
            elif isinstance(constraints, tuple):
                min_val, max_val = constraints
                if not min_val <= value <= max_val:
                    raise ValidationError(
                        f"Valeur hors limites pour {param}: {value}",
                        "PARAM_RANGE",
                        {"parameter": param, "min": min_val, "max": max_val},
                    )

    def _check_resources(self):
        """Vérifie les ressources disponibles."""
        import psutil

        # Vérifier la mémoire
        memory_usage = psutil.Process().memory_percent()
        if memory_usage > self.memory_threshold:
            raise SimulationError(
                "Mémoire insuffisante",
                "RESOURCE_MEMORY",
                {"memory_usage": memory_usage},
            )

        # Vérifier le CPU
        cpu_usage = psutil.cpu_percent()
        if cpu_usage > 90:
            self.state.warnings.append(f"Charge CPU élevée: {cpu_usage}%")

        # Mettre à jour l'état
        self.state.memory_usage = memory_usage

    def _prepare_simulation(self, parameters: Dict[str, Any]) -> Dict[str, Any]:
        """Prépare les paramètres de simulation."""
        try:
            # Copier les paramètres
            prepared = parameters.copy()

            # Normaliser les valeurs
            if "temperature" in prepared:
                prepared["temperature"] = float(prepared["temperature"])
            if "pressure" in prepared:
                prepared["pressure"] = float(prepared["pressure"])

            # Ajouter des paramètres calculés
            prepared["thermal_conductivity"] = self._get_thermal_conductivity(
                prepared.get("material", "PLA")
            )

            return prepared

        except Exception as e:
            raise SimulationError(
                "Erreur de préparation", "PREP_ERROR", {"original_error": str(e)}
            )

    def _run_simulation_steps(
        self, parameters: Dict[str, Any], callback: Optional[callable]
    ) -> Dict[str, Any]:
        """Exécute les étapes de simulation."""
        results = {}
        total_steps = 4

        try:
            # 1. Préparation du maillage
            self._update_state("running", "maillage", 0.25)
            results["mesh"] = self._run_mesh_generation(parameters)
            if callback:
                callback(self.state)

            # 2. Analyse thermique
            self._update_state("running", "thermique", 0.50)
            results["thermal"] = self._run_thermal_analysis(parameters, results["mesh"])
            if callback:
                callback(self.state)

            # 3. Analyse structurelle
            self._update_state("running", "structurelle", 0.75)
            results["structural"] = self._run_structural_analysis(
                parameters, results["mesh"]
            )
            if callback:
                callback(self.state)

            # 4. Post-traitement
            self._update_state("running", "post-traitement", 0.90)
            results = self._post_process_results(results)
            if callback:
                callback(self.state)

            return results

        except Exception as e:
            # Enrichir l'erreur avec le contexte
            raise SimulationError(
                f"Erreur pendant {self.state.current_step}",
                "SIM_STEP_ERROR",
                {
                    "step": self.state.current_step,
                    "progress": self.state.progress,
                    "original_error": str(e),
                },
            )

    def _validate_results(self, results: Dict[str, Any]):
        """Valide les résultats de simulation."""
        required_keys = ["mesh", "thermal", "structural"]

        # Vérifier la présence des clés requises
        for key in required_keys:
            if key not in results:
                raise ValidationError(
                    f"Résultat manquant: {key}", "RESULT_MISSING", {"missing_key": key}
                )

        # Vérifier la cohérence des résultats
        mesh_data = results["mesh"]
        if len(mesh_data.get("vertices", [])) == 0:
            raise ValidationError("Maillage vide", "RESULT_EMPTY_MESH")

        # Vérifier les valeurs aberrantes
        thermal_data = results["thermal"]
        if "temperature" in thermal_data:
            temps = np.array(thermal_data["temperature"])
            if np.any(temps < 0) or np.any(temps > 1000):
                self.state.warnings.append(
                    "Températures potentiellement aberrantes détectées"
                )

    def _update_state(self, status: str, step: str, progress: Optional[float] = None):
        """Met à jour l'état de la simulation."""
        self.state.timestamp = datetime.now()
        self.state.status = status
        self.state.current_step = step
        if progress is not None:
            self.state.progress = progress

    def _handle_simulation_error(self, error: Exception):
        """Gère une erreur de simulation."""
        self.state.status = "failed"
        self.state.error = error

        # Log détaillé
        logger.error(
            "Erreur de simulation:\n"
            f"État: {self.state.status}\n"
            f"Étape: {self.state.current_step}\n"
            f"Progrès: {self.state.progress:.1%}\n"
            f"Erreur: {str(error)}\n"
            f"Traceback:\n{''.join(traceback.format_tb(error.__traceback__))}"
        )
<<<<<<< HEAD
        
    def _submit_task_sync(self, task: DistributedTask, deadline: Optional[datetime] = None) -> Dict[str, Any]:
        """
        Soumet une tâche de manière synchrone au distributeur de tâches.
        
        Args:
            task: Tâche à soumettre
            deadline: Date limite optionnelle
            
        Returns:
            Résultats de la tâche
        """
        import threading
        import time
        from concurrent.futures import ThreadPoolExecutor, TimeoutError
        
        result = None
        error = None
        
        def run_task():
            nonlocal result, error
            try:
                # Simuler l'exécution de la tâche localement
                # En attendant l'implémentation complète du distributeur
                logger.info(f"Exécution locale de la tâche {task.id}")
                
                # Préparer la simulation localement
                prepared_params = self._prepare_simulation(task.parameters)
                
                # Exécuter les étapes de simulation
                def dummy_callback(state):
                    pass
                    
                result = self._run_simulation_steps(prepared_params, dummy_callback)
                
            except Exception as e:
                error = e
        
        # Calculer le timeout
        timeout_seconds = 300  # 5 minutes par défaut
        if deadline:
            timeout_seconds = (deadline - datetime.now()).total_seconds()
            timeout_seconds = max(30, min(timeout_seconds, 1800))  # Entre 30s et 30min
        
        # Exécuter avec timeout
        with ThreadPoolExecutor(max_workers=1) as executor:
            future = executor.submit(run_task)
            try:
                future.result(timeout=timeout_seconds)
                if error:
                    raise error
                return result
            except TimeoutError:
                logger.error(f"Timeout lors de l'exécution de la tâche {task.id}")
                raise SimulationError("Timeout lors de l'exécution distribuée")
        
=======

>>>>>>> 463d52ab
    @staticmethod
    def _get_thermal_conductivity(material: str) -> float:
        """Retourne la conductivité thermique d'un matériau."""
        conductivities = {"PLA": 0.13, "ABS": 0.17, "PETG": 0.20}
        return conductivities.get(material, 0.15)  # Valeur par défaut<|MERGE_RESOLUTION|>--- conflicted
+++ resolved
@@ -189,31 +189,6 @@
                     start_time=start_time,
                     end_time=None,
                 )
-<<<<<<< HEAD
-                
-                # Soumettre au distributeur de manière synchrone
-                try:
-                    # Utiliser une approche synchrone pour la compatibilité
-                    result = self._submit_task_sync(dist_task, deadline)
-                    
-                    # Mettre en cache
-                    if use_cache and result:
-                        computation_time = (
-                            datetime.now() - start_time
-                        ).total_seconds()
-                        smart_cache.put(
-                            parameters,
-                            result,
-                            computation_time
-                        )
-                        
-                    return result
-                except Exception as e:
-                    logger.warning(f"Échec de l'exécution distribuée: {e}")
-                    # Fallback vers l'exécution locale
-                    distributed = False
-                
-=======
 
                 # Soumettre au distributeur
                 result = await task_distributor.submit_and_wait(
@@ -227,7 +202,6 @@
 
                 return result
 
->>>>>>> 463d52ab
             else:
                 # Exécution locale
                 task_id = resource_manager.submit_task(
@@ -617,66 +591,7 @@
             f"Erreur: {str(error)}\n"
             f"Traceback:\n{''.join(traceback.format_tb(error.__traceback__))}"
         )
-<<<<<<< HEAD
-        
-    def _submit_task_sync(self, task: DistributedTask, deadline: Optional[datetime] = None) -> Dict[str, Any]:
-        """
-        Soumet une tâche de manière synchrone au distributeur de tâches.
-        
-        Args:
-            task: Tâche à soumettre
-            deadline: Date limite optionnelle
-            
-        Returns:
-            Résultats de la tâche
-        """
-        import threading
-        import time
-        from concurrent.futures import ThreadPoolExecutor, TimeoutError
-        
-        result = None
-        error = None
-        
-        def run_task():
-            nonlocal result, error
-            try:
-                # Simuler l'exécution de la tâche localement
-                # En attendant l'implémentation complète du distributeur
-                logger.info(f"Exécution locale de la tâche {task.id}")
-                
-                # Préparer la simulation localement
-                prepared_params = self._prepare_simulation(task.parameters)
-                
-                # Exécuter les étapes de simulation
-                def dummy_callback(state):
-                    pass
-                    
-                result = self._run_simulation_steps(prepared_params, dummy_callback)
-                
-            except Exception as e:
-                error = e
-        
-        # Calculer le timeout
-        timeout_seconds = 300  # 5 minutes par défaut
-        if deadline:
-            timeout_seconds = (deadline - datetime.now()).total_seconds()
-            timeout_seconds = max(30, min(timeout_seconds, 1800))  # Entre 30s et 30min
-        
-        # Exécuter avec timeout
-        with ThreadPoolExecutor(max_workers=1) as executor:
-            future = executor.submit(run_task)
-            try:
-                future.result(timeout=timeout_seconds)
-                if error:
-                    raise error
-                return result
-            except TimeoutError:
-                logger.error(f"Timeout lors de l'exécution de la tâche {task.id}")
-                raise SimulationError("Timeout lors de l'exécution distribuée")
-        
-=======
-
->>>>>>> 463d52ab
+
     @staticmethod
     def _get_thermal_conductivity(material: str) -> float:
         """Retourne la conductivité thermique d'un matériau."""
